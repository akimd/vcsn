--- conflicted
+++ resolved
@@ -8,7 +8,6 @@
 
 namespace vcsn
 {
-<<<<<<< HEAD
   /*------------------------------.
   | Function tag and properties.  |
   `------------------------------*/
@@ -47,10 +46,7 @@
     }
   };
 
-  // (a+b)*a(a+b)^n.
-=======
   /// Build a automaton for `(a+b)*a(a+b){n}`.
->>>>>>> 8cc2f4b3
   template <typename Context>
   mutable_automaton<Context>
   de_bruijn(const Context& ctx, unsigned n)
@@ -67,13 +63,6 @@
       [&res, &gens, &ls](const auto src, const auto dst)
       {
         for (auto l: gens)
-<<<<<<< HEAD
-          res->new_transition(prev, next, ls.value(l));
-        prev = next;
-      }
-    res->set_final(prev);
-    res->properties().update(de_bruijn_ftag{});
-=======
           res->new_transition(src, dst, ls.value(l));
         return dst;
       };
@@ -89,7 +78,6 @@
       last = new_universal_transition(last, res->new_state());
 
     res->set_final(last);
->>>>>>> 8cc2f4b3
     return res;
   }
 
