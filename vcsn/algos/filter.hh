#pragma once

#include <algorithm> // std::max

#include <boost/range/irange.hpp>
#include <boost/optional.hpp>

#include <vcsn/algos/copy.hh>
#include <vcsn/core/automaton-decorator.hh>
#include <vcsn/core/automaton.hh> // all_transitions
#include <vcsn/dyn/fwd.hh>
#include <vcsn/misc/crange.hh>
#include <vcsn/misc/dynamic_bitset.hh>
#include <vcsn/misc/sparse-set.hh>
#include <vcsn/misc/vector.hh>
#include <vcsn/misc/static-if.hh>

namespace vcsn
{
  /*---------------.
  | Function tag.  |
  `---------------*/

  CREATE_FUNCTION_TAG(filter);

  namespace detail
  {
    /// Enables or not the presence of a container in a class.
    template <typename Container, bool Has = false>
    class optional_container
    {
    public:
      template <typename... Args>
      optional_container(Args&&...)
      {}
    };

    template <typename Container>
    class optional_container<Container, true>
    {
    public:
      template <typename... Args>
      optional_container(Args&&... args)
        : cont_(std::forward<Args>(args)...)
      {}
    protected:
      Container cont_;
    };

    /// Hide some states of an automaton.
    ///
    /// Parametrized on whether or not to consider transitions while filtering.
    template <Automaton Aut, bool Trans = false>
    class filter_automaton_impl
      : public automaton_decorator<Aut>
      , public optional_container<dynamic_bitset, Trans>
    {
    public:
      using automaton_t = Aut;
      using self_t = filter_automaton_impl;
      using super_t = automaton_decorator<automaton_t>;
      using state_t = state_t_of<automaton_t>;
      using transition_t = transition_t_of<automaton_t>;
      using label_t = label_t_of<automaton_t>;

      using states_t = dynamic_bitset;
      using transitions_t = dynamic_bitset;
      using optional_container_t = optional_container<transitions_t, Trans>;

      using tr_cont_t = std::vector<transition_t>;

      using super_t::pre;
      using super_t::post;
      using super_t::src_of;
      using super_t::dst_of;

      /// Build a filtered view of an automaton.
      ///
      /// \param input  automaton whose states/transitions to filter.
      /// \param ss     set of states to reveal.  If {}, hide none.
      /// \param ts     set of transitions to reveal.  If {}, hide none.
      filter_automaton_impl(const automaton_t& input,
                            const boost::optional<states_t>& ss = {},
                            const boost::optional<transitions_t>& ts = {})
        : super_t(input)
          // FIXME: wasting space allocating the transition vector,
          // even if we don't use it.
        , optional_container_t(ts ? *ts : transitions_t(transitions_size(input)))
        , ss_(ss ? *ss : states_t(states_size(input)))
      {
<<<<<<< HEAD
        ss_.set(input->pre());
        ss_.set(input->post());
        properties_.update(filter_ftag{});
=======
        if (ss)
          {
            ss_.set(input->pre());
            ss_.set(input->post());
          }
        else
          unhide_all_states();
        static_if<Trans>([&ts](auto& self) {
            if (!ts)
              self.unhide_all_transitions();
          })(*this);
>>>>>>> 8cc2f4b3
      }

      /// Static name.
      static symbol sname()
      {
        static auto res = symbol{"filter_automaton<"
                          + automaton_t::element_type::sname() + '>'};
        return res;
      }

      std::ostream& print_set(std::ostream& o, format fmt = {}) const
      {
        o << "filter_automaton<";
        aut_->print_set(o, fmt);
        return o << '>';
      }

      bool state_has_name(state_t s) const
      {
        assert(has(ss_, s));
        return aut_->state_has_name(s);
      }

      bool has_state(state_t s) const
      {
        return has(ss_, s) && aut_->has_state(s);
      }

      using super_t::has_transition;

      template <bool U = Trans>
      std::enable_if_t<U, bool>
      has_transition(transition_t t) const
      {
        return has(this->cont_, t) && aut_->has_transition(t);
      }

      template <bool U = Trans>
      std::enable_if_t<!U, bool>
      has_transition(transition_t t) const
      {
        return aut_->has_transition(t);
      }

      std::ostream& print_state_name(state_t s, std::ostream& o,
                                     format fmt = {},
                                     bool delimit = false) const
      {
        assert(has(ss_, s));
        return aut_->print_state_name(s, o, fmt, delimit);
      }

      size_t num_states() const
      {
        return states().size();
      }

      size_t num_all_states() const
      {
        return all_states().size();
      }

      template <typename Pred>
      auto all_states(Pred pred) const
      {
        return aut_->all_states([this, pred](state_t s)
                                {
                                  return pred(s) && has(ss_, s);
                                });
      }

      auto all_states() const
      {
        return all_states([](state_t) { return true; });
      }

      auto states() const
      {
        return all_states([this](state_t s)
                          {
                            // When transposing post() < pre().
                            return std::max(pre(), post()) < s;
                          });
      }

      /// All the transition indexes between all states (including pre
      /// and post).
      auto all_transitions() const
      {
        return vcsn::detail::all_transitions
          (aut_,
           [this](transition_t t)
           {
             return has_transition(t)
                    && has(ss_, aut_->src_of(t))
                    && has(ss_, aut_->dst_of(t));
           });
      }

      /// All the outgoing transitions.
      auto all_out(state_t s) const
      {
        return vcsn::detail::all_out(aut_, s,
                                     [this](transition_t t)
                                     {
                                       return has_transition(t)
                                              && has(ss_, aut_->dst_of(t));
                                     });
      }

      /// All the incoming transitions.
      auto all_in(state_t s) const
      {
        return vcsn::detail::all_in(aut_, s,
                                    [this](transition_t t)
                                    {
                                      return has_transition(t)
                                             && has(ss_, aut_->src_of(t));
                                    });
      }

      void
      hide_state(state_t s)
      {
        if (s < ss_.size())
          ss_.reset(s);
      }

      /// Hide a transition from the automaton.
      /// Only available if the filter_automaton filters with the transitions.
      template <bool U = Trans>
      std::enable_if_t<U, void>
      hide_transition(transition_t t)
      {
        if (t < optional_container_t::cont_.size())
          optional_container_t::cont_.reset(t);
      }

      /// Reveal a state from the original automaton.
      void
      unhide_state(state_t s)
      {
        if (s < ss_.size())
          ss_.set(s);
      }

      /// Reveal a transition from the original automaton.
      /// Only available if the filter_automaton filters with the transitions.
      template <bool U = Trans>
      std::enable_if_t<U, void>
      unhide_transition(transition_t t)
      {
        if (t < optional_container_t::cont_.size())
          optional_container_t::cont_.set(t);
      }

      /// Hide all the states of the original automaton.
      /// The filter automaton is now empty.
      /// automaton.
      void
      hide_all_states()
      {
        ss_.reset();
        ss_.set(aut_->pre());
        ss_.set(aut_->post());
      }

      /// Reveal all the states of the original automaton.
      /// The filter automaton is now composed of all the states of the original
      /// automaton.
      void
      unhide_all_states()
      {
        ss_.set();
      }

      template <bool U = Trans>
      std::enable_if_t<U, void>
      unhide_all_transitions()
      {
        optional_container_t::cont_.set();
      }

      template <bool U = Trans>
      std::enable_if_t<U, void>
      hide_all_transitions()
      {
        optional_container_t::cont_.reset();
      }

      fresh_automaton_t_of<automaton_t>
      strip() const
      {
        auto state_filter = [this](state_t_of<automaton_t> s)
                            {
                              return has(this->ss_, s);
                            };
        auto transition_filter = [this](transition_t_of<automaton_t> t)
                                 {
                                   return this->has_transition(t);
                                 };
        return ::vcsn::copy(aut_, state_filter, transition_filter);
      }

      /// Accessor to the property cache.
      auto& properties()
      {
        return properties_;
      }

    protected:
      /// The "full" automaton whose some states are hidden.
      using super_t::aut_;

    private:
      /// The states we keep.
      states_t ss_;
      /// Cache of properties, which can be empty values ("unknown").
      property_cache properties_;
   };
  }

  template <Automaton Aut, bool Trans = false>
  using filter_automaton =
    std::shared_ptr<detail::filter_automaton_impl<Aut, Trans>>;

  /// Build a filtered view of an automaton.
  ///
  /// \param aut  automaton whose states/transitions to filter.
  /// \param ss   set of states to reveal.  If {}, hide none.
  /// \param ts   set of transitions to reveal.  If {}, hide none.
  template <Automaton Aut, bool Trans = false>
  filter_automaton<Aut, Trans>
  filter(const Aut& aut,
         boost::optional<dynamic_bitset> ss = {},
         boost::optional<dynamic_bitset> ts = {})
  {
    return make_shared_ptr<filter_automaton<Aut, Trans>>(aut, ss, ts);
  }

  /// Build a filtered view of an automaton.
  ///
  /// \param aut  automaton whose states/transitions to filter.
  /// \param ss   set of states to reveal.
  template <Automaton Aut>
  filter_automaton<Aut>
  filter(const Aut& aut, const std::unordered_set<state_t_of<Aut>>& ss)
  {
    return filter(aut, make_dynamic_bitset(ss, states_size(aut)));
  }

  namespace dyn
  {
    namespace detail
    {
      /// Bridge.
      template <Automaton Aut, typename Unsigneds>
      automaton
      filter(const automaton& aut, const std::vector<unsigned>& states)
      {
        const auto& a = aut->as<Aut>();
        // FIXME: This is a problem for lazy automaton.
        auto size = states_size(a);
        auto ss = dynamic_bitset(size);
        for (auto s: states)
          if (s + 2 < size)
            ss.set(s + 2);
        return ::vcsn::filter(a, ss);
      }
    }
  }
}<|MERGE_RESOLUTION|>--- conflicted
+++ resolved
@@ -88,11 +88,6 @@
         , optional_container_t(ts ? *ts : transitions_t(transitions_size(input)))
         , ss_(ss ? *ss : states_t(states_size(input)))
       {
-<<<<<<< HEAD
-        ss_.set(input->pre());
-        ss_.set(input->post());
-        properties_.update(filter_ftag{});
-=======
         if (ss)
           {
             ss_.set(input->pre());
@@ -104,7 +99,7 @@
             if (!ts)
               self.unhide_all_transitions();
           })(*this);
->>>>>>> 8cc2f4b3
+        properties_.update(filter_ftag{});
       }
 
       /// Static name.
