--- conflicted
+++ resolved
@@ -87,12 +87,7 @@
 
       aut_proper_t operator()()
       {
-<<<<<<< HEAD
         auto res = make_fresh_automaton(aut_);
-=======
-        const auto proper_ctx = make_proper_context(aut_->context());
-        auto res = make_shared_ptr<aut_proper_t>(proper_ctx);
->>>>>>> c71e8f7d
 
         in_situ_remover();
 
