--- conflicted
+++ resolved
@@ -6,17 +6,15 @@
 
 namespace vcsn
 {
-<<<<<<< HEAD
   /*---------------.
   | Function tag.  |
   `---------------*/
 
   CREATE_FUNCTION_TAG(normalize);
-=======
+
   /*------------.
   | Automata.   |
   `------------*/
->>>>>>> 8cc2f4b3
 
   /// Whether \a a is standard and co-standard.
   template <Automaton Aut>
