#pragma once

#include <algorithm>
#include <iostream>
#include <optional>
#include <sstream>
#include <type_traits>
#include <vector>

#include <boost/range/algorithm/equal.hpp>
#include <boost/range/algorithm/find_if.hpp>
#include <boost/range/algorithm/lexicographical_compare.hpp>

#include <vcsn/ctx/context.hh> // We need context to define join.
#include <vcsn/ctx/project-context.hh>
#include <vcsn/ctx/traits.hh>
#include <vcsn/misc/algorithm.hh> // front
#include <vcsn/misc/attributes.hh>
#include <vcsn/misc/functional.hh>
#include <vcsn/misc/math.hh>
#include <vcsn/misc/raise.hh>
#include <vcsn/misc/star-status.hh>
#include <vcsn/misc/static-if.hh>
#include <vcsn/misc/stream.hh>
#include <vcsn/misc/wet.hh>
#include <vcsn/misc/zip-maps.hh>
#include <vcsn/weightset/f2.hh>
#include <vcsn/weightset/fwd.hh>
#include <vcsn/weightset/z.hh>

namespace vcsn::detail
{
  /*-----------------.
  | label_is_zero.   |
  `-----------------*/

  /// The type of the LabelSet::zero() member function.
  template <typename LabelSet>
  using zero_mem_fn_t
    = decltype(std::declval<LabelSet>().zero());

  /// Whether LabelSet features a zero() member function.
  template <typename LabelSet>
  using has_zero_mem_fn = detail::detect<LabelSet, zero_mem_fn_t>;

  template <typename LabelSet>
  auto label_is_zero(const LabelSet& ls, const typename LabelSet::value_t& l)
  {
    if constexpr (has_zero_mem_fn<LabelSet>{})
      return ls.is_zero(l);
    else
      return false;
  }

  /*--------------------.
  | is_division_ring.   |
  `--------------------*/

  template <typename WeightSet>
  struct is_division_ring
    : std::true_type
  {};

  template <>
  struct is_division_ring<z>
    : std::false_type
  {};

  template <typename Context, wet_kind_t Kind>
  struct is_division_ring<polynomialset<Context, Kind>>
    : std::false_type
  {};

/// Linear combination of labels: map labels to weights.
/// \tparam Context  the LabelSet and WeightSet types.
template <typename Context, wet_kind_t Kind>
class polynomialset_impl
{
public:
  using self_t = polynomialset<Context, Kind>;
  using context_t = Context;
  using labelset_t = labelset_t_of<context_t>;
  using weightset_t = weightset_t_of<context_t>;

  using labelset_ptr = typename context_t::labelset_ptr;
  using weightset_ptr = typename context_t::weightset_ptr;
  /// Polynomials over labels.
  using label_t = typename labelset_t::value_t;
  using weight_t = weight_t_of<context_t>;

  using value_t = wet_of<context_t, Kind>;
  /// A pair <label, weight>.
  using monomial_t = typename value_t::value_type;

  polynomialset_impl() = delete;
  polynomialset_impl(const polynomialset_impl&) = default;
  polynomialset_impl(polynomialset_impl&&) = default;
  polynomialset_impl(const context_t& ctx)
    : ctx_{ctx}
  {}

  /// Ourself, but after the application of weightset_mixin.
  ///
  /// FIXME: this is ugly.  It is due to the fact that instead of the
  /// CRTP, we used a mixin approach to add features to expressionset
  /// as opposed to expressionset_impl.  Except that here, we have an
  /// expression_impl, and we need the expression.  So after all,
  /// maybe the CRTP is a better approach.
  ///
  /// Cannot be a reference member, as we do support assignments,
  /// in which case the copied self would point to the original this.
  const self_t& self() const { return static_cast<const self_t&>(*this); }

  /// The static name.
  static symbol sname()
  {
    static auto res = symbol{"polynomialset<" + context_t::sname() + '>'};
    return res;
  }

  const context_t& context() const { return ctx_; }
  const labelset_ptr& labelset() const { return ctx_.labelset(); }
  const weightset_ptr& weightset() const { return ctx_.weightset(); }

  static constexpr bool is_commutative() { return false; }
  static constexpr bool has_lightening_weights()
  {
    return weightset_t::has_lightening_weights();
  }

  /// Create a polynomial with a single value.
  value_t value(const label_t& l, const weight_t w) const
  {
    return value_t{{l, w}};
  }

  /// Remove the monomial of \a l in \a v.
  value_t&
  del_weight(value_t& v, const label_t& l) const
  {
    v.erase(l);
    return v;
  }

  /// Set the monomial of \a l in \a v to weight \a w.
  /// \pre  w is not null
  value_t&
  new_weight(value_t& v, const label_t& l, const weight_t w) const
  {
    assert(!weightset()->is_zero(w));
    v.set(l, w);
    return v;
  }

  /// Set the monomial of \a l in \a v to weight \a w.
  value_t&
  set_weight(value_t& v, const label_t& l, const weight_t w) const
  {
    if (weightset()->is_zero(w))
      return del_weight(v, l);
    else
      return new_weight(v, l, w);
  }

  const weight_t
  get_weight(const value_t& v, const label_t& l) const ATTRIBUTE_PURE
  {
    auto i = v.find(l);
    if (i == v.end())
      return weightset()->zero();
    else
      return weight_of(*i);
  }


  /*---------.
  | clear.   |
  `---------*/

  /// Set to zero.
  void clear(value_t& v)
  {
    v.clear();
  }


  /*-------.
  | add.   |
  `-------*/

  /// `v += <k>l`.
  value_t&
  add_here(value_t& v, const label_t& l, const weight_t k) const
  {
    if (!label_is_zero(*labelset(), l))
      {
        auto i = v.find(l);
        if (i == v.end())
          set_weight(v, l, k);
        else
          {
            // Do not use set_weight() because it would lookup l
            // again and we already have the right iterator.
            auto w2 = weightset()->add(weight_of(*i), k);
            if (weightset()->is_zero(w2))
              v.erase(i);
            else
              v.set(i, w2);
          }
      }
    return v;
  }

  /// `v += m`.
  value_t&
  add_here(value_t& v, const monomial_t& m) const
  {
    return add_here(v, label_of(m), weight_of(m));
  }

  /// `v += p`, default case.
  template <wet_kind_t WetType, typename WS>
  auto
  add_here_impl_(value_t& l, const value_t& r) const
    -> std::enable_if_t<WetType != wet_kind_t::bitset,
                        value_t&>
  {
    for (const auto& m: r)
      add_here(l, m);
    return l;
  }

  /// `v += p`, B and bitsets.
  template <wet_kind_t WetType, typename WS>
  auto
  add_here_impl_(value_t& l, const value_t& r) const
    -> std::enable_if_t<(WetType == wet_kind_t::bitset
                         && std::is_same_v<WS, b>),
                   value_t&>
  {
    l.set() |= r.set();
    return l;
  }

  /// `v += p`, F2 and bitsets.
  template <wet_kind_t WetType, typename WS>
  auto
  add_here_impl_(value_t& l, const value_t& r) const
    -> std::enable_if_t<(WetType == wet_kind_t::bitset
                         && std::is_same_v<WS, f2>),
                        value_t&>
  {
    l.set() ^= r.set();
    return l;
  }

  value_t&
  add_here(value_t& l, const value_t& r) const
  {
    return add_here_impl_<value_t::kind, weightset_t>(l, r);
  }

  /// The sum of polynomials \a l and \a r.
  value_t add(value_t res, const value_t& r) const
  {
    add_here(res, r);
    return res;
  }


  /*-------.
  | sub.   |
  `-------*/

  /// `v -= m`.
  value_t&
  sub_here(value_t& v, const monomial_t& m) const
  {
    if (!label_is_zero(*labelset(), label_of(m)))
      {
        auto i = v.find(label_of(m));
        if (i == v.end())
          {
            raise(*this, ": sub_here: invalid arguments: ",
                  to_string(*this, v), ", ", to_string(*this, m));
          }
        else
          {
            // Do not use set_weight() because it would lookup w
            // again and we already have the right iterator.
            auto w2 = weightset()->sub(weight_of(*i), weight_of(m));
            if (weightset()->is_zero(w2))
              v.erase(i);
            else
              weight_set(*i, w2);
          }
      }
    return v;
  }

  /// The subtraction of polynomials \a l and \a r.
  value_t
  sub(const value_t& l, const value_t& r) const
  {
    auto res = l;
    for (const auto& rm: r)
      sub_here(res, rm);
    return res;
  }


  /*-------.
  | mul.   |
  `-------*/

  /// The product of monomials \a l and \a r.
  monomial_t
  mul(const monomial_t& l, const monomial_t& r) const
  {
    return {labelset()->mul(label_of(l), label_of(r)),
            weightset()->mul(weight_of(l), weight_of(r))};
  }

  /// The product of polynomials \a l and \a r.
  /// General case.
  template <wet_kind_t WetType>
  auto
  mul_impl_(const value_t& l, const value_t& r) const
    -> std::enable_if_t<WetType != wet_kind_t::bitset,
                   value_t>
  {
    auto res = value_t{};
    for (const auto& lm: l)
      for (const auto& rm: r)
        add_here(res,
                 labelset()->mul(label_of(lm), label_of(rm)),
                 weightset()->mul(weight_of(lm), weight_of(rm)));
    return res;
  }

  /// The product of polynomials \a l and \a r.
  /// Case of bitsets.
  template <wet_kind_t WetType>
  auto
  mul_impl_(const value_t& l, const value_t& r) const
    -> std::enable_if_t<WetType == wet_kind_t::bitset,
                   value_t>
  {
    return l.set() & r.set();
  }

  /// The product of polynomials \a l and \a r.
  auto
  mul(const value_t& l, const value_t& r) const
    -> value_t
  {
    return mul_impl_<value_t::kind>(l, r);
  }

  /// The product of polynomials \a l and \a r.
  auto
  mul(const value_t& p, const label_t& l, const weight_t w) const
    -> value_t
  {
    auto res = value_t{};
    for (const auto& m: p)
      add_here(res,
               labelset()->mul(label_of(m), l),
               weightset()->mul(weight_of(m), w));
    return res;
  }


  /*---------------.
  | conjunction.   |
  `---------------*/

  /// The conjunction of polynomials \a l and \a r.
  /// Valid only for expressionsets.
  template <typename Ctx>
  std::enable_if_t<Ctx::is_lar, value_t>
  conjunction_impl_(const value_t& l, const value_t& r) const
  {
    auto res = value_t{};
    for (const auto& lm: l)
      for (const auto& rm: r)
        add_here(res,
                 labelset()->conjunction(label_of(lm), label_of(rm)),
                 weightset()->mul(weight_of(lm), weight_of(rm)));
    return res;
  }

  /// The conjunction of polynomials \a l and \a r.
  /// Valid only for every other labelsets.
  template <typename Ctx>
  std::enable_if_t<!Ctx::is_lar, value_t>
  conjunction_impl_(const value_t& l, const value_t& r) const
  {
    auto res = value_t{};
    for (const auto& p: zip_maps<vcsn::as_tuple>(l, r))
      add_here(res,
               label_of(std::get<0>(p)),
               weightset()->mul(weight_of(std::get<0>(p)),
                                weight_of(std::get<1>(p))));
    return res;
  }

  value_t
  conjunction(const value_t& l, const value_t& r) const
  {
    return conjunction_impl_<context_t>(l, r);
  }

  /// The infiltration of polynomials \a l and \a r.
  /// Not valid for all the labelsets.
  value_t
  infiltrate(const value_t& l, const value_t& r) const
  {
    auto res = value_t{};
    for (const auto& lm: l)
      for (const auto& rm: r)
        add_here(res,
                 labelset()->infiltrate(label_of(lm), label_of(rm)),
                 weightset()->mul(weight_of(lm), weight_of(rm)));
    return res;
  }

  /// The sum of the weights of the common labels.
  /// Default case.
  template <wet_kind_t WetType = value_t::kind>
  auto
  scalar_product(const value_t& l, const value_t& r) const
    -> std::enable_if_t<WetType != wet_kind_t::bitset,
                        weight_t>
  {
    auto res = weightset()->zero();
    for (const auto& p: zip_maps<vcsn::as_tuple>(l, r))
      res = weightset()->add(res,
                             weightset()->mul(weight_of(std::get<0>(p)),
                                              weight_of(std::get<1>(p))));
    return res;
  }

  /// The sum of the weights of the common labels.
  /// B and bitsets.
  template <wet_kind_t WetType = value_t::kind, typename WS = weightset_t>
  auto
  scalar_product(const value_t& l, const value_t& r) const
    -> std::enable_if_t<(WetType == wet_kind_t::bitset
                         && std::is_same_v<WS, b>),
                   weight_t>
  {
    return l.set().intersects(r.set());
  }

  /// The sum of the weights of the common labels.
  /// F2 and bitsets.
  template <wet_kind_t WetType = value_t::kind, typename WS = weightset_t>
  auto
  scalar_product(const value_t& l, const value_t& r) const
    -> std::enable_if_t<(WetType == wet_kind_t::bitset
                         && std::is_same_v<WS, f2>),
                        weight_t>
  {
    return (l.set() & r.set()).count() % 2;
  }

  /// Map all weights to their absolute value.
  value_t abs(const value_t& v) const
  {
    auto res = value_t{};
    for (const auto& m: v)
      add_here(res, label_of(m), weightset()->abs(weight_of(m)));
    return res;
  }

  /// The star of polynomial \a v.
  value_t
  star(const value_t& v) const
  {
    // The only starrable polynomials are scalars (if they are
    // starrable too).
    auto s = v.size();
    if (s == 0)
      return one();
    else if (s == 1)
      {
        auto i = v.find(labelset()->one());
        if (i != v.end())
          return {{i->first, weightset()->star(i->second)}};
      }
    raise_not_starrable(*this, v);
  }

  /// Left exterior product.
  value_t
  lweight(const weight_t w, const value_t& v) const
  {
    auto res = value_t{};
    if (weightset()->is_one(w))
      res = v;
    else if (!weightset()->is_zero(w))
      for (const auto& m: v)
        add_here(res, label_of(m), weightset()->mul(w, weight_of(m)));
    return res;
  }

  /// Left product by a label.
  value_t
  lmul_label(const label_t& lhs, const value_t& v) const
  {
    auto res = value_t{};
    for (const auto& m: v)
      add_here(res,
               labelset()->mul(lhs, label_of(m)),
               weight_of(m));
    return res;
  }

  /// Left product by a monomial.
  value_t
  mul(const monomial_t& lhs, const value_t& v) const
  {
    auto res = value_t{};
    for (const auto& m: v)
      add_here(res,
               labelset()->mul(label_of(lhs), label_of(m)),
               weightset()->mul(weight_of(lhs), weight_of(m)));
    return res;
  }

  /// Detect whether the labelset features `rweight`.
  template <typename Ctx>
  using rweight_t
  = decltype(std::declval<labelset_t_of<Ctx>>()
             .rweight(std::declval<label_t_of<Ctx>>(),
                      std::declval<weight_t_of<Ctx>>()));

  /// Whether LabelSet features `rweight`.
  template <typename Ctx>
  using has_rweight_fn = detect<Ctx, rweight_t>;

  /// Right exterior product.
  auto
  rweight(const value_t& v, const weight_t w) const
    -> value_t
  {
    auto res = value_t{};
    if (weightset()->is_one(w))
      res = v;
    else if (!weightset()->is_zero(w))
      {
        for (const auto& m: v)
          // Beware that if the labelset supports weights (e.g.,
          // polynomial of expressions), we do not multiply the weight
          // here, but the label.
          if constexpr (has_rweight_fn<context_t>{})
            add_here(res,
                     labelset()->rweight(label_of(m), w),
                     weight_of(m));
          else
            add_here(res,
                     label_of(m),
                     weightset()->mul(w, weight_of(m)));
      }
    return res;
  }

  /// Right product.
  value_t
  rmul_label(const value_t& v, const label_t& rhs) const
  {
    auto res = value_t{};
    for (const auto& lhs: v)
      add_here(res,
               labelset()->mul(label_of(lhs), rhs),
               weight_of(lhs));
    return res;
  }

  /// Right product by a monomial.
  value_t
  mul(const value_t& l, const monomial_t& rhs) const
  {
    auto res = value_t{};
    for (const auto& lhs: l)
      add_here(res,
               labelset()->mul(label_of(lhs), label_of(rhs)),
               weightset()->mul(weight_of(lhs), weight_of(rhs)));
    return res;
  }

  value_t
  rdivide(const value_t& l, const value_t& r) const
  {
    raise(*this, ": rdivide: not implemented (",
          to_string(*this, l), ", ", to_string(*this, r), ")");
  }

  /// Left division between two mononials: `l \ r`.
  monomial_t
  ldivide(const monomial_t& l, const monomial_t& r) const
  {
    return {labelset()->ldivide(label_of(l), label_of(r)),
            weightset()->ldivide(weight_of(l), weight_of(r))};
  }

  /// Left division by a monomial: `l \ r`.
  value_t
  ldivide(const monomial_t& l, const value_t& r) const
  {
    auto res = value_t{};
    for (const auto& m: r)
      add_here(res, ldivide(l, m));
    return res;
  }

  /// The left-division of polynomials \a l and \a r: `res += l \ r`.
  /// Valid only for expressionsets.
  template <typename Ctx = context_t>
  std::enable_if_t<Ctx::is_lar, value_t&>
  add_ldivide_here(value_t& res, const value_t& l, const value_t& r) const
  {
    for (const auto& lm: l)
      for (const auto& rm: r)
        // Our implementation of the {\} operator in the expressions
        // requires that we *multiply* the weights, which is not
        // what the division of monomials does.  So don't use it.
        // Don't change the division of monomials to use the
        // multiplication though, or you would break simple things
        // such as `poly('<2>\e') // poly('a+<2>b')` => `<1/2>a + b`.
        // Actually, it would not even terminate.
        add_here(res,
                 {labelset()->ldivide(label_of(lm), label_of(rm)),
                  weightset()->mul(weight_of(lm), weight_of(rm))});
    return res;
  }

  /// The left-division of polynomials \a l and \a r: `res += l \ r`.
  /// Valid only for every other labelsets.
  template <typename Ctx = context_t>
  std::enable_if_t<!Ctx::is_lar, value_t&>
  add_ldivide_here(value_t& res, const value_t& l, const value_t& r) const
  {
    if (is_zero(l))
      raise(*this, ": ldivide: division by zero");
    else
      {
        auto remainder = r;
        while (!is_zero(remainder))
          {
            auto factor = ldivide(detail::front(l), detail::front(remainder));
            add_here(res, factor);
            remainder = sub(remainder, mul(l, factor));
          }

        if (!is_zero(remainder))
          raise(*this, ": ldivide: not implemented (",
                to_string(*this, l), ", ", to_string(*this, r), ")");
      }
    return res;
  }

  /// Left division of two polynomials: `l \ r`.
  value_t
  ldivide(const value_t& l, const value_t& r) const
  {
    auto res = value_t{};
    add_ldivide_here(res, l, r);
    return res;
  }

  /// Left exterior division.
  value_t&
  ldivide_here(const weight_t w, value_t& v) const
  {
    if (!weightset()->is_one(w))
      for (auto&& m: v)
        weight_set(m, weightset()->ldivide(w, weight_of(m)));
    return v;
  }

  /// Right exterior division.
  value_t&
  rdivide_here(value_t& v, const weight_t w) const
  {
    if (!weightset()->is_one(w))
      for (auto& m: v)
        weight_set(m, weightset()->rdivide(weight_of(m), w));
    return v;
  }

  /// LGCD between two polynomials.
  ///
  /// Based only on weights.
  /// For instance <2>a+<4>b, <3>a+<6>b => <1>a+<2>b.
  /// And ab, a => 1.
  /// We could try to have ab, a => a in the future.
  value_t lgcd(const value_t& lhs, const value_t& rhs) const
  {
    using std::cbegin;
    using std::cend;
    auto res = value_t{};
    // For each monomial, look for the matching GCD of the weight.
    auto i = cbegin(lhs), i_end = cend(lhs);
    auto j = cbegin(rhs), j_end = cend(rhs);
    for (;
         i != i_end && j != j_end
           && labelset()->equal(i->first, j->first);
         ++i, ++j)
      res.set(i->first, weightset()->lgcd(i->second, j->second));
    // If the sets of labels are different, the polynomials
    // cannot be "colinear", and the GCD is just 1.
    if (i != i_end || j != j_end)
      res = one();
    return res;
  }

  /*--------.
  | norm.   |
  `--------*/

  /// In the general case, normalize by the first (non null) weight.
  template <typename WeightSet, typename Dummy = void>
  struct norm_
  {
    typename WeightSet::value_t operator()(const value_t& v) const
    {
      return weight_of(front(v));
    }
    const WeightSet& ws_;
  };

  /// For Z, take the GCD, with the sign of the first value.
  template <typename Dummy>
  struct norm_<z, Dummy>
  {
    typename z::value_t operator()(const value_t& v) const
    {
      int sign = 0 < weight_of(detail::front(v)) ? 1 : -1;
      auto res = std::abs(weight_of(detail::front(v)));
      for (const auto& m: v)
        res = z_.lgcd(res, std::abs(weight_of(m)));
      res *= sign;
      return res;
    }
    const z& z_;
  };

  /// Compute the left GCD of weights which are polynomials.
  template <typename Ctx, wet_kind_t Knd, typename Dummy>
  struct norm_<polynomialset<Ctx, Knd>, Dummy>
  {
    using ps_t = polynomialset<Ctx, Knd>;

    typename ps_t::value_t operator()(const value_t& v) const
    {
      typename ps_t::value_t res = weight_of(detail::front(v));
      for (const auto& p: v)
        res = ps_.lgcd(res, weight_of(p));
      return res;
    }
    const ps_t& ps_;
  };

  /// The norm: the weight with which we should divide a polynomial
  /// to normalize it.
  auto norm(const value_t& v) const
    -> weight_t
  {
    if (is_zero(v))
      return weightset()->zero();
    else
      return norm_<weightset_t>{*weightset()}(v);
  }


  /*-------------.
  | normalize.   |
  `-------------*/

  /// Normalize v in place: compute the LGCD of the weights, ldivide
  /// the monomials with that factor, and return the factor.
  weight_t normalize_here(value_t& v) const
  {
    // Zero is in normal form, don't try to divide by zero.
    auto res = norm(v);
    if (!weightset()->is_zero(res))
      ldivide_here(res, v);
    return res;
  }

  /// Normalized v.
  value_t normalize(value_t res) const
  {
    normalize_here(res);
    return res;
  }



  /*---------------.
  | tuple(v...).   |
  `---------------*/

  /// Build a tuple of polynomials: (e.E+f.F)|(g.G+h.H)
  /// => eg.(E|G) + eh.(E|H) + fg.(F|G) + fh.(F|H).
  template <typename... Polys>
  auto
  tuple(Polys&&... vs) const
    -> value_t
  {
    auto res = value_t{};
    detail::cross([&res, this](auto... ms)
                  {
                    this->add_here(res,
                                   this->labelset()->tuple(ms.first...),
                                   this->weightset()->mul(ms.second...));
                  },
                  std::forward<Polys>(vs)...);
    return res;
  }

  /// The polynomialset for tape Tape.
  template <size_t Tape>
  auto project() const
  {
    return make_polynomialset(vcsn::detail::project<Tape>(context()));
  }

  /// Extract a single tape.
  template <size_t Tape>
  auto project(const value_t& v) const
  {
    auto ps = project<Tape>();
    auto res = ps.zero();
    for (const auto& m: v)
      ps.add_here(res,
                  labelset()->template project<Tape>(label_of(m)),
                  weight_of(m));
    return res;
  }

  /*-----------.
  | compose.   |
  `-----------*/

  /// Detect whether the labelset features a binary `compose`.
  template <typename Ctx>
  using compose_t
    = decltype(std::declval<labelset_t_of<Ctx>>()
              .compose(std::declval<label_t_of<Ctx>>(),
                       std::declval<label_t_of<Ctx>>()));

  /// Whether LabelSet features `compose`.  This is actually meant
  /// to detect the case of expressionset.
  template <typename Ctx>
  using has_compose_fn = detect<Ctx, compose_t>;


  /// The composition of polynomials \a l and \a r when the context is a
  /// composable tupleset.
  template <typename Ctx1, typename Ctx2>
  auto
  compose(const polynomialset<Ctx1>& ps1,
          const typename polynomialset<Ctx1>::value_t& p1,
          const polynomialset<Ctx2>& ps2,
          const typename polynomialset<Ctx2>::value_t& p2) const
    -> std::enable_if_t<are_composable<Ctx1, Ctx2>{}, value_t>
  {
    const auto& ls = *labelset();
    const auto& ls1 = *ps1.labelset();
    const auto& ls2 = *ps2.labelset();
    // Tape of the lhs on which we compose.
    constexpr auto out = number_of_tapes<Ctx2>::value - 1;
    // Tape of the rhs on which we compose.
    constexpr auto in = 0;
    // A labelset for the common tape type.
    const auto& midls = ls1.template set<out>();
    auto res = value_t{};
    for (const auto& m1: p1)
      for (const auto& m2: p2)
        if (midls.equal(std::get<out>(label_of(m1)),
                        std::get<in>(label_of(m2))))
          add_here(res,
                   ls.compose(ls1, label_of(m1),
                              ls2, label_of(m2)),
                   weightset()->mul(weight_of(m1), weight_of(m2)));
    return res;
  }

  /// The composition of polynomials \a l and \a r when the context features
  /// `compose`.
  template <typename Ctx = context_t>
  auto
  compose(const value_t& l, const value_t& r) const
    -> std::enable_if_t<has_compose_fn<Ctx>{}, value_t>
  {
    auto res = value_t{};
    for (const auto& lm: l)
      for (const auto& rm: r)
        add_here(res,
                 labelset()->compose(label_of(lm), label_of(rm)),
                 weightset()->mul(weight_of(lm), weight_of(rm)));
    return res;
  }



  /// Convert into a label.
  ///
  /// Requires a rather powerful labelset, typically expressionset.
  /// Typical usage is therefore to "project" a polynomial of
  /// expressions into an expression (say for complement for
  /// instance).
  label_t to_label(const value_t& v) const
  {
    label_t res = labelset()->zero();
    for (const auto& m: v)
      res = labelset()->add(res,
                            labelset()->lweight(weight_of(m), label_of(m)));
    return res;
  }

  /// "Determinize" this polynomial: turn into a monomial.
  ///
  /// Requires a rather powerful labelset, typically expressionset.
  monomial_t determinize(value_t v) const
  {
    weight_t w = normalize_here(v);
    return {to_label(v), w};
  }

  /// Complement this polynomial.
  ///
  /// Requires a rather powerful labelset, typically expressionset.
  value_t complement(const value_t& v) const
  {
    return {{labelset()->complement(to_label(normalize(v))),
             weightset()->one()}};
  }

  /*---------------.
  | equal(l, r).   |
  `---------------*/

  ATTRIBUTE_PURE
  static bool monomial_equal(const monomial_t& lhs,
                             const monomial_t& rhs)
  {
    return (labelset_t::equal(label_of(lhs), label_of(rhs))
            && weightset_t::equal(weight_of(lhs), weight_of(rhs)));
  }

  template <wet_kind_t WetType>
  ATTRIBUTE_PURE
  static auto
  equal_impl_(const value_t& l, const value_t& r)
    -> std::enable_if_t<WetType != wet_kind_t::bitset,
                   bool>
  {
    return boost::equal(l, r, monomial_equal);
  }

  template <wet_kind_t WetType>
  ATTRIBUTE_PURE
  static auto
  equal_impl_(const value_t& l, const value_t& r)
    -> std::enable_if_t<WetType == wet_kind_t::bitset,
                   bool>
  {
    return l.set() == r.set();
  }

  /// Whether \a l == \a r.
  ATTRIBUTE_PURE
  static bool
  equal(const value_t& l, const value_t& r)
  {
    return equal_impl_<value_t::kind>(l, r);
  }

  /// The unit polynomial.
  static const value_t& one()
  {
    static auto res = value_t{monomial_one()};
    return res;
  }

  /// The unit monomial.
  static const monomial_t& monomial_one()
  {
    static auto res = monomial_t{labelset_t::one(), weightset_t::one()};
    return res;
  }

  /// Whether is the unit polynomial.
  static bool is_one(const value_t& v) ATTRIBUTE_PURE
  {
    if (v.size() != 1)
      return false;
    auto i = v.find(labelset_t::one());
    if (i == v.end())
      return false;
    return weightset_t::is_one(i->second);
  }

  static const value_t&
  zero()
  {
    static auto res = value_t{};
    return res;
  }

  bool
  is_zero(const value_t& v) const
  {
    return v.empty();
  }

  static constexpr bool show_one() { return false; }
  static constexpr star_status_t star_status()
  {
    return weightset_t::star_status();
  }

  /// Conversion from (this and) other weightsets.
  static value_t
  conv(self_t, const value_t& v)
  {
    return v;
  }

  /// FIXME: use enable_if to prevent this from being instantiated
  /// when WS is a polynomialset.  Then use this same technique for
  /// expressions.
  template <typename WS>
  value_t
  conv(const WS& ws, const typename WS::value_t& v) const
  {
    return {{labelset()->one(), weightset()->conv(ws, v)}};
  }

  /// Convert from another polynomialset to type_t.
  template <typename C, wet_kind_t K>
  value_t
  conv(const polynomialset<C, K>& sps,
       const typename polynomialset<C, K>::value_t& v) const
  {
    const typename C::labelset_t&  sls = *sps.labelset();
    const typename C::weightset_t& sws = *sps.weightset();
    const labelset_t&  tls = *labelset();
    const weightset_t& tws = *weightset();
    auto res = value_t{};
    for (const auto& m: v)
      add_here(res, tls.conv(sls, label_of(m)), tws.conv(sws, weight_of(m)));
    return res;
  }


  /*-----------------.
  | compare(l, r).   |
  `-----------------*/

  ATTRIBUTE_PURE
  static int
  monomial_compare(const monomial_t& lhs, const monomial_t& rhs)
  {
    if (auto res = labelset_t::compare(label_of(lhs), label_of(rhs)))
      return res;
    else
      return weightset_t::compare(weight_of(lhs), weight_of(rhs));
  }

  template <wet_kind_t WetType>
  ATTRIBUTE_PURE
  static auto
  compare_impl_(const value_t& l, const value_t& r)
    -> std::enable_if_t<WetType != wet_kind_t::bitset,
                        int>
  {
    return lexicographical_cmp(l, r, monomial_compare);
  }

  template <wet_kind_t WetType>
  ATTRIBUTE_PURE
  static auto
  compare_impl_(const value_t& l, const value_t& r)
    -> std::enable_if_t<WetType == wet_kind_t::bitset,
                        int>
  {
    return l.set() - r.set();
  }

  ATTRIBUTE_PURE
  static int
  compare(const value_t& l, const value_t& r)
  {
    return compare_impl_<value_t::kind>(l, r);
  }


  /*--------------.
  | less(l, r).   |
  `--------------*/

  ATTRIBUTE_PURE
  static bool monomial_less(const monomial_t& lhs, const monomial_t& rhs)
  {
    if (labelset_t::less(label_of(lhs), label_of(rhs)))
      return true;
    else if (labelset_t::less(label_of(rhs), label_of(lhs)))
      return false;
    else
      return weightset_t::less(weight_of(lhs), weight_of(rhs));
  }

  template <wet_kind_t WetType>
  ATTRIBUTE_PURE
  static auto
  less_impl_(const value_t& l, const value_t& r)
    -> std::enable_if_t<WetType != wet_kind_t::bitset,
                        bool>
  {
    return boost::range::lexicographical_compare(l, r, monomial_less);
  }

  template <wet_kind_t WetType>
  ATTRIBUTE_PURE
  static auto
  less_impl_(const value_t& l, const value_t& r)
    -> std::enable_if_t<WetType == wet_kind_t::bitset,
                        bool>
  {
    return l.set() < r.set();
  }

  ATTRIBUTE_PURE
  static bool
  less(const value_t& l, const value_t& r)
  {
    return less_impl_<value_t::kind>(l, r);
  }


  /// Transpose the labels and the weights.
  ///
  /// In the case of a polynomial of expressions, use transposition
  /// instead of transpose, i.e., add tranposition operators instead
  /// of creating deep transposed copies of the expressions.
  value_t
  transpose(const value_t& v) const
  {
    auto res = value_t{};
    auto label_transpose
      = static_if<context_t::is_lar>
      ([](const auto& ls, const auto& l) { return ls.transposition(l); },
       [](const auto& ls, const auto& l) { return ls.transpose(l); });
    for (const auto& i: v)
      res.set(label_transpose(*labelset(), label_of(i)),
              weightset()->transpose(weight_of(i)));
    return res;
  }


  /*--------.
  | hash.   |
  `--------*/
  ATTRIBUTE_PURE
  static size_t hash(const monomial_t& m, size_t res = 0)
  {
    hash_combine(res, labelset_t::hash(label_of(m)));
    hash_combine(res, weightset_t::hash(weight_of(m)));
    return res;
  }

  template <wet_kind_t WetType>
  ATTRIBUTE_PURE
  static auto
  hash_impl_(const value_t& p)
    -> std::enable_if_t<WetType != wet_kind_t::bitset,
                   size_t>
  {
    size_t res = 0;
    for (const auto& m: p)
      res = hash(m, res);
    return res;
  }

  template <wet_kind_t WetType>
  ATTRIBUTE_PURE
  static auto
  hash_impl_(const value_t& p)
    -> std::enable_if_t<WetType == wet_kind_t::bitset,
                   size_t>
  {
    return hash_value(p.set());
  }

  ATTRIBUTE_PURE
  static size_t hash(const value_t& v)
  {
    return hash_impl_<value_t::kind>(v);
  }


  /// Build from the description in \a is.
  static self_t make(std::istream& is)
  {
    // name is, for instance, "polynomialset<lal(abcd), z>".
    eat(is, "polynomialset<");
    auto ctx = Context::make(is);
    eat(is, '>');
    return {ctx};
  }

  std::ostream&
  print_set(std::ostream& o, format fmt = {}) const
  {
    switch (fmt.kind())
      {
      case format::latex:
        o << "\\mathsf{Poly}[";
        context().print_set(o, fmt);
        o << ']';
        break;
      case format::sname:
        o << "polynomialset<";
        context().print_set(o, fmt);
        o << '>';
        break;
      case format::text:
      case format::utf8:
        o << "Poly[";
        context().print_set(o, fmt);
        o << ']';
        break;
      case format::ere:
      case format::raw:
      case format::redgrep:
        assert(0);
        break;
      }
    return o;
  }

<<<<<<< HEAD
  /// Read a label, if there is one.
  ///
  /// Does not handle `\\z`, nor letter classes.
  ///
  /// \returns  none if there is no label.
  std::optional<label_t>
  conv_label(std::istream& i, bool weighted, const char sep = '+') const
  {
    int peek = i.peek();
    assert(peek != '[');
    if (peek == '\\')
      {
        i.ignore();
        if (i.peek() == 'z')
          {
            i.ignore();
            return std::nullopt;
          }
        else
          i.unget();
      }
=======
    /// Read a label, if there is one.
    ///
    /// Does not handle `\\z`, nor letter classes.
    ///
    /// \returns  none if there is no label.
    boost::optional<label_t>
    conv_label(std::istream& i, bool weighted, const char sep = '+') const
    {
      const auto peek = i.peek();
      assert(peek != '[');
      if (peek == '\\')
        {
          i.ignore();
          if (i.peek() == 'z')
            {
              i.ignore();
              return boost::none;
            }
          else
            i.unget();
        }

      // The label is not \z.
      // Check if there is a label that comes.  Or rather, check if
      // there is something else than EOF or the separator, in which
      // case it must be a label.
      label_t res;
      if (peek == EOF || peek == sep || isspace(peek))
        {
          // There is no label.  This counts as '$', the special
          // label.
          //
          // Indeed, that's how we represent the initial and final
          // transitions: '$ -> 0 "<2>"'.  Using the one label is
          // tempting, but it does not exist for lal_char for
          // instance.  And it would be wrong to have '\e' when we
          // can, and '$' otherwise...
          //
          // However, we must have at least a weight: a completely
          // empty mononial ($ -> 0 "<2>,") is invalid.
          VCSN_REQUIRE(weighted,
                       *this, ": conv: invalid monomial: ",
                       str_escape(peek),
                       " (did you mean \\e or \\z?)");
          res = labelset()->special();
        }
      else
        {
          const auto pos = i.tellg();
          res = labelset()->conv(i);
          // In law_char, when reading the monomial `a|b` (yes, `|` is
          // not escaped), we looped for ever: the `a` was read by
          // setalpha::get_word, which then returned, and then
          // conv_label repeatedly called get_word on `|b`, which
          // endlessly returned the empty word, refusing to pass the
          // `|`.
          //
          // Make sure we catch this.  Beware that tellg returns -1
          // (yes, signed!) on EOF.
          require(i.peek() == EOF || pos < i.tellg(),
                  *this, ": invalid implicit empty word before: ", i);
        }
      return res;
    }
>>>>>>> c71e8f7d

    // The label is not \z.
    // Check if there is a label that comes.  Or rather, check if
    // there is something else than EOF or the separator, in which
    // case it must be a label.
    label_t res;
    if (peek == EOF || peek == sep || isspace(peek))
      {
        // There is no label.  This counts as '$', the special
        // label.
        //
        // Indeed, that's how we represent the initial and final
        // transitions: '$ -> 0 "<2>"'.  Using the one label is
        // tempting, but it does not exist for lal for instance.
        // And it would be wrong to have '\e' when we can, and '$'
        // otherwise...
        //
        // However, we must have at least a weight: a completely
        // empty mononial ($ -> 0 "<2>,") is invalid.
        VCSN_REQUIRE(weighted,
                     *this, ": conv: invalid monomial: ",
                     str_escape(peek),
                     " (did you mean \\e or \\z?)");
        res = labelset()->special();
      }
    else
      {
        auto pos = i.tellg();
        res = labelset()->conv(i);
        // In law_char, when reading the monomial `a|b` (yes, `|` is
        // not escaped), we looped for ever: the `a` was read by
        // setalpha::get_word, which then returned, and then
        // conv_label repeatedly called get_word on `|b`, which
        // endlessly returned the empty word, refusing to pass the
        // `|`.
        //
        // Make sure we catch this.  Beware that tellg returns -1
        // (yes, signed!) on EOF.
        require(i.peek() == EOF || pos < i.tellg(),
                *this, ": invalid implicit empty word before: ", i);
      }
    return res;
  }

  /// Read a weight, if there is one, bracketed.
  weight_t
  conv_weight(std::istream& i) const
  {
    if (i.peek() == langle)
      // FIXME: convert to use conv(std::istream).
      //
      // The problem is when we have a rational expression as a
      // weight: in that case, conv expect to parse up to EOF, not
      // up to '>'.  We first need to fix the parsing of expression
      // to work on a flow, to be able to use weightset()->conv
      // here.  Which means to get back the stream from a Flex
      // scanner.  It might not be easy.
      return ::vcsn::conv(*weightset(), bracketed(i, langle, rangle));
    else
      return weightset()->one();
  }

  /// Read a monomial from a stream.
  ///
  /// \param i    the stream to parse
  /// \param sep  the separator between monomials.
  ///
  /// \returns std::nullopt on EOF
  std::optional<monomial_t>
  conv_monomial(std::istream& i, const char sep = '+') const
  {
#define SKIP_SPACES()                         \
    while (isspace(i.peek()))                 \
      i.ignore()

    // Nothing to read: signal EOF as an empty result.
    SKIP_SPACES();
    if (i.peek() == EOF)
      return std::nullopt;

    // Possibly a weight in braces.
    bool weighted = i.peek() == langle;
    weight_t w = conv_weight(i);

    // Possibly, a label.
    SKIP_SPACES();
    auto l = conv_label(i, weighted, sep);
    require(l, *this, ": \\z is invalid for monomials");
    return monomial_t{*l, w};
#undef SKIP_SPACES
  }

<<<<<<< HEAD
  /// Read a polynomial from a stream.
  ///
  /// Somewhat more general than a mere inverse of `print`,
  /// in particular `a+a` is properly understood as `<2>a` in `lal,
  /// z`.
  ///
  /// \param i    the stream to parse.
  /// \param sep  the separator between monomials.
  value_t
  conv(std::istream& i, const char sep = '+') const
  {
    auto res = value_t{};
#define SKIP_SPACES()                           \
    while (isspace(i.peek()))                   \
      i.ignore()

    do
      {
        // Possibly a weight in braces.
        SKIP_SPACES();
        bool weighted = i.peek() == langle;
        weight_t w = conv_weight(i);

        SKIP_SPACES();
        // Possibly, a label.
        // Handle label classes.
        if (i.peek() == '[')
          labelset()->convs(i, [this, &res, &w](const label_t& l)
                            {
                              add_here(res, l, w);
                            });
        else if (auto l = conv_label(i, weighted, sep))
          {
            require(l, *this, ": \\z is invalid for monomials");
            add_here(res, *l, w);
          }

        // sep (e.g., '+'), or stop parsing.
        SKIP_SPACES();
        if (i.peek() == sep)
          i.ignore();
        else
          break;
      }
    while (true);
=======
    /// Read a polynomial from a stream.
    ///
    /// More general than a mere inverse of `print`, in particular
    /// `a+a` is properly understood as `<2>a` in `lal, z`.
    ///
    /// \param i    the stream to parse.
    /// \param sep  the separator between monomials.
    value_t
    conv(std::istream& i, const char sep = '+') const
    {
      auto res = value_t{};
#define SKIP_SPACES()                           \
      while (isspace(i.peek()))                 \
        i.ignore()

      do
        {
          // Possibly a weight in braces.
          SKIP_SPACES();
          const bool weighted = i.peek() == langle;
          const weight_t w = conv_weight(i);

          SKIP_SPACES();
          // Possibly, a label.
          // Handle label classes.
          if (i.peek() == '[')
            labelset()->convs(i, [this, &res, &w](const label_t& l)
                              {
                                add_here(res, l, w);
                              });
          else if (auto l = conv_label(i, weighted, sep))
            {
              require(l, *this, ": \\z is invalid for monomials");
              add_here(res, *l, w);
            }

          // sep (e.g., '+'), or stop parsing.
          SKIP_SPACES();
          if (i.peek() == sep)
            i.ignore();
          else
            break;
        }
      while (true);
>>>>>>> c71e8f7d
#undef SKIP_SPACES

    return res;
  }

  /// Print a monomial.
  std::ostream&
  print(const monomial_t& m, std::ostream& out = std::cout,
        format fmt = {}) const
  {
    static bool parens = getenv("VCSN_PARENS");
    print_weight_(weight_of(m), out, fmt);
    if (parens)
      out << (fmt == format::latex ? "\\left(" : "(");
    labelset()->print(label_of(m), out, fmt.for_labels());
    if (parens)
      out << (fmt == format::latex ? "\\right)" : ")");
    return out;
  }

  /// Print a value (a polynomial).
  ///
  /// \param v       the polynomial
  /// \param out     the output stream
  /// \param fmt     the format
  /// \param sep     the separator between monomials
  std::ostream&
  print(const value_t& v, std::ostream& out = std::cout,
        format fmt = {},
        const std::string& sep = " + ") const
  {
    if (is_zero(v))
      out << (fmt == format::latex ? "\\emptyset"
              : fmt == format::utf8 ? "∅"
              : "\\z");
    else
      {
        const auto s =
          (sep == " + "
           ? (fmt == format::latex ? std::string{" \\oplus "}
              : fmt == format::utf8 ? std::string{"⊕"}
              : sep)
           : sep);
        print_(v, out, fmt, s);
      }
    return out;
  }

private:
  /// Print a weight.
  std::ostream&
  print_weight_(const weight_t w, std::ostream& out,
                format fmt) const
  {
    static bool parens = getenv("VCSN_PARENS");
    if (parens || weightset()->show_one() || !weightset()->is_one(w))
      {
        out << (fmt == format::latex ? "\\left\\langle "
                : fmt == format::utf8 ? "⟨"
                : "<");
        weightset()->print(w, out, fmt.for_weights());
        out << (fmt == format::latex ? "\\right\\rangle "
                : fmt == format::utf8 ? "⟩"
                : ">");
      }
    return out;
  }

  /// Print a polynomial value without classes.
  std::ostream&
  print_without_classes_(const value_t& v, std::ostream& out,
                         format fmt,
                         const std::string& sep) const
  {
    bool first = true;
    for (const auto& m: v)
      {
        if (!first)
          out << sep;
        first = false;
        print(m, out, fmt);
      }
    return out;
  }

  /// Print a polynomial value with classes.
  std::ostream&
  print_with_classes_(const value_t& v, std::ostream& out,
                      format fmt,
                      const std::string& sep) const
  {
    // We can use a vector, as we know that the labels are already
    // sorted, and random access iteration will be handy below.
    using labels_t = std::vector<label_t>;

    // Cluster the letters per weight.
    auto per_weight = std::map<weight_t, labels_t,
                               vcsn::less<weightset_t>>{};
    // No classes if the weights of the letters aren't all the same.
    for (const auto& m: v)
      if (!labelset()->is_one(label_of(m)))
        per_weight[weight_of(m)].emplace_back(label_of(m));

    // Sort the clusters per label.
    auto per_label = std::map<label_t,
                              std::pair<weight_t, labels_t>,
                              vcsn::less<labelset_t>>{};
    for (const auto& p: per_weight)
      // Split classes which are too small.
      if (p.second.size() < 3)
        for (auto l: p.second)
          per_label[l] = std::make_pair(p.first, labels_t{l});
      else
        per_label[detail::front(p.second)] = p;

    // Whether we must not issue a separator.
    bool first = true;

    // Print with classes.  First, the constant-term.
    if (labelset()->is_one(label_of(detail::front(v))))
      {
        print(detail::front(v), out, fmt);
        first = false;
      }

    for (const auto& p: per_label)
      {
        if (!first)
          out << sep;
        first = false;

        // The weight.
        print_weight_(p.second.first, out, fmt);

        if (1 < p.second.second.size())
          // Print the character class.  'letters' are sorted, since
          // polynomials are shortlex-sorted on the labels.
          print_label_class(*labelset(), p.second.second,
                            out, fmt.for_labels());
        else
          labelset()->print(detail::front(p.second.second),
                            out, fmt.for_labels());
      }
    return out;
  }

  /// Print a non-null value for a non letterized labelset.
  template <typename Ctx = context_t>
  std::enable_if_t<!labelset_t_of<Ctx>::is_letterized(),
                    std::ostream&>
  print_(const value_t& v, std::ostream& out,
         format fmt = {},
         const std::string& sep = " + ") const
  {
    return print_without_classes_(v, out, fmt, sep);
  }

  /// Print a non-null value for a letterized labelset (e.g., letterset).
  template <typename Ctx = context_t>
  std::enable_if_t<labelset_t_of<Ctx>::is_letterized(),
                    std::ostream&>
  print_(const value_t& v, std::ostream& out,
         format fmt = {},
         const std::string& sep = " + ") const
  {
    // No classes if printed as a polynomial (sep == " + " rather than
    // as a list of labels, sep == ", "), and if not at least 3
    // elements.
    if (sep == " + " || v.size() <= 2)
      return print_without_classes_(v, out, fmt, sep);
    else
      return print_with_classes_(v, out, fmt, sep);
  }


private:
  context_t ctx_;

  /// Left marker for weight in concrete syntax.
  constexpr static char langle = '<';
  /// Right marker for weight in concrete syntax.
  constexpr static char rangle = '>';
};

  template <typename Context,
            wet_kind_t Kind = detail::wet_kind<labelset_t_of<Context>,
                                               weightset_t_of<Context>>()>
  polynomialset<Context, Kind>
  make_polynomialset(const Context& context)
  {
    return {context};
  }

  template <typename Ctx1, wet_kind_t Kind1,
            typename Ctx2, wet_kind_t Kind2>
  struct join_impl<polynomialset<Ctx1, Kind1>,
                   polynomialset<Ctx2, Kind2>>
  {
    // Use the default kind.
    using type = polynomialset<join_t<Ctx1, Ctx2>>;
    static type join(const polynomialset<Ctx1, Kind1>& ps1,
                     const polynomialset<Ctx2, Kind2>& ps2)
    {
      return {vcsn::join(ps1.context(), ps2.context())};
    }
  };

  template <typename Ctx1, wet_kind_t Kind1,
            typename WS2>
  struct join_impl<polynomialset<Ctx1, Kind1>, WS2>
  {
    using type
      = polynomialset<context<typename Ctx1::labelset_t,
                              join_t<WS2, typename Ctx1::weightset_t>>>;
    static type join(const polynomialset<Ctx1, Kind1>& ps1, const WS2& ws2)
    {
      return {*ps1.labelset(), vcsn::join(*ps1.weightset(), ws2)};
    }
  };
}<|MERGE_RESOLUTION|>--- conflicted
+++ resolved
@@ -1244,7 +1244,6 @@
     return o;
   }
 
-<<<<<<< HEAD
   /// Read a label, if there is one.
   ///
   /// Does not handle `\\z`, nor letter classes.
@@ -1253,7 +1252,7 @@
   std::optional<label_t>
   conv_label(std::istream& i, bool weighted, const char sep = '+') const
   {
-    int peek = i.peek();
+    const auto peek = i.peek();
     assert(peek != '[');
     if (peek == '\\')
       {
@@ -1266,72 +1265,6 @@
         else
           i.unget();
       }
-=======
-    /// Read a label, if there is one.
-    ///
-    /// Does not handle `\\z`, nor letter classes.
-    ///
-    /// \returns  none if there is no label.
-    boost::optional<label_t>
-    conv_label(std::istream& i, bool weighted, const char sep = '+') const
-    {
-      const auto peek = i.peek();
-      assert(peek != '[');
-      if (peek == '\\')
-        {
-          i.ignore();
-          if (i.peek() == 'z')
-            {
-              i.ignore();
-              return boost::none;
-            }
-          else
-            i.unget();
-        }
-
-      // The label is not \z.
-      // Check if there is a label that comes.  Or rather, check if
-      // there is something else than EOF or the separator, in which
-      // case it must be a label.
-      label_t res;
-      if (peek == EOF || peek == sep || isspace(peek))
-        {
-          // There is no label.  This counts as '$', the special
-          // label.
-          //
-          // Indeed, that's how we represent the initial and final
-          // transitions: '$ -> 0 "<2>"'.  Using the one label is
-          // tempting, but it does not exist for lal_char for
-          // instance.  And it would be wrong to have '\e' when we
-          // can, and '$' otherwise...
-          //
-          // However, we must have at least a weight: a completely
-          // empty mononial ($ -> 0 "<2>,") is invalid.
-          VCSN_REQUIRE(weighted,
-                       *this, ": conv: invalid monomial: ",
-                       str_escape(peek),
-                       " (did you mean \\e or \\z?)");
-          res = labelset()->special();
-        }
-      else
-        {
-          const auto pos = i.tellg();
-          res = labelset()->conv(i);
-          // In law_char, when reading the monomial `a|b` (yes, `|` is
-          // not escaped), we looped for ever: the `a` was read by
-          // setalpha::get_word, which then returned, and then
-          // conv_label repeatedly called get_word on `|b`, which
-          // endlessly returned the empty word, refusing to pass the
-          // `|`.
-          //
-          // Make sure we catch this.  Beware that tellg returns -1
-          // (yes, signed!) on EOF.
-          require(i.peek() == EOF || pos < i.tellg(),
-                  *this, ": invalid implicit empty word before: ", i);
-        }
-      return res;
-    }
->>>>>>> c71e8f7d
 
     // The label is not \z.
     // Check if there is a label that comes.  Or rather, check if
@@ -1359,7 +1292,7 @@
       }
     else
       {
-        auto pos = i.tellg();
+        const auto pos = i.tellg();
         res = labelset()->conv(i);
         // In law_char, when reading the monomial `a|b` (yes, `|` is
         // not escaped), we looped for ever: the `a` was read by
@@ -1413,8 +1346,8 @@
       return std::nullopt;
 
     // Possibly a weight in braces.
-    bool weighted = i.peek() == langle;
-    weight_t w = conv_weight(i);
+    const bool weighted = i.peek() == langle;
+    const weight_t w = conv_weight(i);
 
     // Possibly, a label.
     SKIP_SPACES();
@@ -1424,12 +1357,10 @@
 #undef SKIP_SPACES
   }
 
-<<<<<<< HEAD
   /// Read a polynomial from a stream.
   ///
-  /// Somewhat more general than a mere inverse of `print`,
-  /// in particular `a+a` is properly understood as `<2>a` in `lal,
-  /// z`.
+  /// More general than a mere inverse of `print`, in particular
+  /// `a+a` is properly understood as `<2>a` in `lal, z`.
   ///
   /// \param i    the stream to parse.
   /// \param sep  the separator between monomials.
@@ -1445,8 +1376,8 @@
       {
         // Possibly a weight in braces.
         SKIP_SPACES();
-        bool weighted = i.peek() == langle;
-        weight_t w = conv_weight(i);
+        const bool weighted = i.peek() == langle;
+        const weight_t w = conv_weight(i);
 
         SKIP_SPACES();
         // Possibly, a label.
@@ -1470,52 +1401,6 @@
           break;
       }
     while (true);
-=======
-    /// Read a polynomial from a stream.
-    ///
-    /// More general than a mere inverse of `print`, in particular
-    /// `a+a` is properly understood as `<2>a` in `lal, z`.
-    ///
-    /// \param i    the stream to parse.
-    /// \param sep  the separator between monomials.
-    value_t
-    conv(std::istream& i, const char sep = '+') const
-    {
-      auto res = value_t{};
-#define SKIP_SPACES()                           \
-      while (isspace(i.peek()))                 \
-        i.ignore()
-
-      do
-        {
-          // Possibly a weight in braces.
-          SKIP_SPACES();
-          const bool weighted = i.peek() == langle;
-          const weight_t w = conv_weight(i);
-
-          SKIP_SPACES();
-          // Possibly, a label.
-          // Handle label classes.
-          if (i.peek() == '[')
-            labelset()->convs(i, [this, &res, &w](const label_t& l)
-                              {
-                                add_here(res, l, w);
-                              });
-          else if (auto l = conv_label(i, weighted, sep))
-            {
-              require(l, *this, ": \\z is invalid for monomials");
-              add_here(res, *l, w);
-            }
-
-          // sep (e.g., '+'), or stop parsing.
-          SKIP_SPACES();
-          if (i.peek() == sep)
-            i.ignore();
-          else
-            break;
-        }
-      while (true);
->>>>>>> c71e8f7d
 #undef SKIP_SPACES
 
     return res;
