#pragma once

#include <iostream>

#include <vcsn/algos/project.hh> // bad layering: should not be in algos.
#include <vcsn/core/rat/identities.hh>
#include <vcsn/core/rat/visitor.hh>
#include <vcsn/ctx/traits.hh>
#include <vcsn/labelset/labelset.hh> // has_generators_mem_fn
#include <vcsn/misc/algorithm.hh> // initial_range
#include <vcsn/misc/attributes.hh>
#include <vcsn/misc/builtins.hh>
#include <vcsn/misc/cast.hh>
#include <vcsn/misc/format.hh>

namespace vcsn::rat
{
  /// The possible node precedence levels, increasing.
  ///
  /// When printing a word (i.e., a label with several letters),
  /// beware that it may require parens.  Think of star(atom(ab)):
  /// if we print it as 'ab*', it actually means 'a(b*)'.  So give
  /// words a lower precedence than star.  This is the role of
  /// 'word' below.
  ///
  /// Was part of printer<ExpSet>, but it resulted in different
  /// incompatible types between, for instance,
  /// printer<lat<lal_char, lal_char>> and printer<lal_char>, which
  /// is a problem when the former calls print_child of the latter,
  /// passing an argument of type precedence_t.
  enum class precedence_t
  {
    add,
    compose,
    tuple,
    products,
    shuffle = products,
    conjunction = products,
    infiltrate = products,
    ldivide,
    mul,
    word = mul, // Multi-letter atoms.
    lweight,
    rweight,
    unary, // All the unary (postfix) operators.
    star = unary,
    complement = unary,
    transposition = unary,
    exponent = unary,
    zero,
    one,
    atom,
    name,
  };

  /// Print a (positive) int in UTF-8 exponents.
  inline void print_exponent_utf8(int n, std::ostream& o)
  {
    constexpr static const char* const superscripts[] =
      {
        "⁰", "¹", "²", "³", "⁴", "⁵", "⁶", "⁷", "⁸", "⁹"
      };
    if (n)
      {
        print_exponent_utf8(n / 10, o);
        o << superscripts[n % 10];
      }
  }

  /// Pretty-printer for rational expressions.
  template <typename ExpSet>
  class printer
    : public ExpSet::const_visitor
  {
  public:
    using expressionset_t = ExpSet;
    using super_t = typename expressionset_t::const_visitor;
    using self_t = printer;

    using context_t = context_t_of<expressionset_t>;
    using identities_t = typename expressionset_t::identities_t;
    using labelset_t = labelset_t_of<context_t>;
    using label_t = label_t_of<context_t>;
    using weight_t = weight_t_of<context_t>;

    /// Actual node, without indirection.
    using node_t = typename super_t::node_t;
    /// A shared_ptr to node_t.
    using value_t = typename node_t::value_t;
    using inner_t = typename super_t::inner_t;
    template <type_t Type>
    using unary_t = typename super_t::template unary_t<Type>;
    template <type_t Type>
    using variadic_t = typename super_t::template variadic_t<Type>;
    using leaf_t = typename super_t::leaf_t;

    /// Name of this algorithm, for error messages.
    constexpr static const char* me() { return "print"; }

    /// A printer.
    printer(const expressionset_t& rs, std::ostream& out);

    /// Set output format.
    void format(format fmt);

    /// Entry point: print \a v.
    std::ostream&
    operator()(const value_t& v)
    {
      return print_(*v);
    }

    /// Print a child node, given its parent's precedence (to decide
    /// whether to put parens).
    ///
    /// Public function, to support tuples.
    void print_child(const node_t& child, precedence_t parent)
    {
      print_child_(child, parent);
    }

  private:
    /// Print \a v.
    std::ostream& print_(const node_t& v);

    /// Print a weight.
    void print_(const weight_t& w)
    {
      rs_.weightset()->print(w, out_, fmt_.for_weights());
    }

    VCSN_RAT_VISIT(atom, v);
    VCSN_RAT_VISIT(compose, v)       { print_(v, compose_); }
    VCSN_RAT_VISIT(complement, v)    { print_(v, complement_); }
    VCSN_RAT_VISIT(conjunction, v)   { print_(v, conjunction_); }
    VCSN_RAT_VISIT(infiltrate, v)    { print_(v, infiltrate_); }
    VCSN_RAT_VISIT(ldivide, v)       { print_(v, ldivide_); }
    VCSN_RAT_VISIT(lweight, v);
    VCSN_RAT_VISIT(name, v);
    VCSN_RAT_VISIT(one, v);
    VCSN_RAT_VISIT(mul, v);
    VCSN_RAT_VISIT(rweight, v);
    VCSN_RAT_VISIT(shuffle, v)       { print_(v, shuffle_); }
    VCSN_RAT_VISIT(star, v)          { print_(v, star_); }
    VCSN_RAT_VISIT(transposition, v) { print_(v, transposition_); }
    VCSN_RAT_VISIT(zero, v);

    VCSN_RAT_VISIT(add, v)
    {
      // Do we print as an option (`E?`)?
      if ((fmt_ == format::ere || fmt_ == format::redgrep)
          && rs_.is_one(v[0]))
        {
          // Print as a child of an unary postfix operator (`?`) to
          // get correct parens in the child.
          if (v.size() == 2)
            print_child_(*v[1], precedence_t::unary);
          else
            {
              // The precedence of the child (of the imaginary `?`).
              auto add_prec = precedence_t::add;
              // `\e + abc`, or `\e + a*`, etc.
              if (const auto range = letter_range(v.begin()+1, v.end());
                  end(range) == v.end() && 3 < boost::distance(range))
                add_prec = precedence_t::atom;
              print_child_(add_prec, precedence_t::unary,
                           [&]{ print_add_(v, true); });
            }
          out_ << '?';
        }
      else
        print_add_(v);
    }
    using tuple_t = typename super_t::tuple_t;

    template <typename Dummy = void>
    struct visit_tuple
    {
      /// Print one tape.
      template <size_t I>
      void print_(const tuple_t& v)
      {
        if (I)
          self_.out_ << self_.tuple_middle;
        auto rs = detail::project<I>(self_.rs_);
        auto print = make_printer(rs, self_.out_);
        print.format(self_.fmt_);
        print.print_child(*std::get<I>(v.sub()), precedence_t::tuple);
      }

      /// Print all the tapes.
      template <size_t... I>
      void print_(const tuple_t& v, detail::index_sequence<I...>)
      {
        using swallow = int[];
        (void) swallow
        {
          (print_<I>(v),
           0)...
        };
      }

      /// Entry point.
      void operator()(const tuple_t& v)
      {
        self_.out_ << self_.tuple_left;
        print_(v, labelset_t::indices);
        self_.out_ << self_.tuple_right;
      }
      const self_t& self_;
    };

    void visit(const tuple_t& v, std::true_type) override
    {
      if constexpr (context_t::is_lat)
        visit_tuple<decltype(v)>{*this}(v);
    }


    /// Whether \a v is an atom whose label is a letter.
    ///
    /// Used to know if we can print a sum of expressions as a
    /// letter range.
    bool is_letter_(const node_t& v) const
    {
      auto atom = dynamic_cast<const atom_t*>(&v);
      return atom && rs_.labelset()->is_letter(atom->value());
    }

    /// Whether \a v is an atom whose label is not a letter.
    ///
    /// Used to decide when to issue parens via precedence ("letter"
    /// and "word" have different precedence).  Actually, this routine
    /// checks whether this node is a self-delimited atom.  Letters
    /// are of course self-delimited, so we don't add parens to "a" in
    /// "a*".  Tuples printed as labels are not, so we need to add
    /// parens to "a|x" in "(a|x)*".
    ///
    /// Note that 1-tape tuple are self-delimited (well, if what
    /// they contain is self-delimited).  But then visually there is
    /// no difference between a lal and a lat<lal>.  I think there
    /// should be one, so let's keep it this way.  Likewise for
    /// 0-tape tuples.
    bool is_word_(const node_t& v) const
    {
      auto atom = dynamic_cast<const atom_t*>(&v);
      return (atom
              && (context_t::is_lat
                  || ! rs_.labelset()->is_letter(atom->value())));
    }

    /// Whether is naturally braced.
    ///
    /// This is the case of sums of letters printed as range: we
    /// want to print `[a-z]*`, not `([a-z])*`.
    bool is_braced_(const node_t& v) const
    {
      if (const auto s = dynamic_cast<const add_t*>(&v))
        {
          const auto range = letter_range(s->begin(), s->end());
          return (end(range) == s->end()
                  && 3 < boost::distance(range));
        }
      else
        return false;
    }

    /// Whether displayed as `e?`.
    bool is_option_(const node_t& v) const
    {
      if (const auto s = dynamic_cast<const add_t*>(&v))
        return ((fmt_ == format::ere || fmt_ == format::redgrep)
                && rs_.is_one((*s)[0]));
      else
        return false;
    }

    /// The precedence of \a v (to decide when to print parens).
    ///
    /// This is the precedence as seen by the parent.  It usually
    /// makes not difference, but in the case of options (`E?`) it
    /// does make a difference: the printer of `E?` actually see a sum
    /// (`\e+E`) in which case we return the precedence of `?`.
    /// However when printing `E` (which is the same sum without the
    /// `\e`), the precedence is precedence_t::add.
    precedence_t precedence_(const node_t& v) const
    {
      if (is_word_(v))
        return precedence_t::word;
      else if (is_braced_(v))
        return precedence_t::atom;
      else if (is_option_(v))
        return precedence_t::unary;
      else
        switch (v.type())
          {
#define CASE(Type)                              \
            case exp::type_t::Type:             \
              return precedence_t::Type
            CASE(add);
            CASE(atom);
            CASE(complement);
            CASE(compose);
            CASE(conjunction);
            CASE(infiltrate);
            CASE(ldivide);
            CASE(lweight);
            CASE(name);
            CASE(one);
            CASE(mul);
            CASE(rweight);
            CASE(shuffle);
            CASE(star);
            CASE(transposition);
            CASE(tuple);
            CASE(zero);
#undef CASE
          }
      abort(); // Unreachable.
    }

    /// Invoke a function to print a child node, given its parent's
    /// precedence (to decide whether to put parens).
    template <typename PrintChild>
    void print_child_(precedence_t child, precedence_t parent,
                      PrintChild print)
    {
      const auto parent_has_precedence = child <= parent;
      const auto both_unaries = (parent == precedence_t::unary
                                 && child == precedence_t::unary);
      bool needs_parens = (parens_
                           || (parent_has_precedence && ! both_unaries));
      if (needs_parens)
        out_ << lparen_;
      else if (parent == precedence_t::unary)
        out_ << lgroup_;
      print();
      if (needs_parens)
        out_ << rparen_;
      else if (parent == precedence_t::unary)
        out_ << rgroup_;
    }

    /// Print a child node, given its parent's precedence (to decide
    /// whether to put parens).
    void print_child_(const node_t& child, precedence_t parent)
    {
      print_child_(precedence_(child), parent, [&]{ print_(child); });
    }

    /// Print a child node, given its parent.
    void print_child_(const node_t& child, const node_t& parent)
    {
      print_child_(child, precedence_(parent));
    }

    /// Print a unary node.
    template <rat::exp::type_t Type>
    void print_(const unary_t<Type>& n, const char* op);

    /// Print an n-ary node.
    template <rat::exp::type_t Type>
    void print_(const variadic_t<Type>& n, const char* op,
                bool skip_first = false);

<<<<<<< HEAD
    /// Whether the left weight shows.
    ATTRIBUTE_PURE
    bool shows_left_weight_(const node_t& n)
    {
      return n.type() == rat::type_t::lweight;
    }
=======
      /// Return the longest range of expressions that are letters, in
      /// strictly increasing order.
      template <typename Iterator>
      auto letter_range(Iterator i, Iterator end) const
        -> boost::iterator_range<Iterator>
      {
        return detail::initial_sorted_range
          (i, end,
           [this](const value_t& c) { return is_letter_(*c); },
           [this](const value_t& lhs, const value_t& rhs)
           {
             auto l = std::dynamic_pointer_cast<const atom_t>(lhs)->value();
             auto r = std::dynamic_pointer_cast<const atom_t>(rhs)->value();
             const auto& ls = *rs_.labelset();
             // Require strictly increasing order.
             return ls.compare(l, r) <= 0;
           });
      }
>>>>>>> c02d497b

    /// Return the longest range of expressions that are letters, in
    /// strictly increasing order.
    template <typename Iterator>
    auto letter_range(Iterator i, Iterator end) const
      -> boost::iterator_range<Iterator>
    {
      return detail::initial_sorted_range
        (i, end,
         [this](const value_t& c) { return is_letter_(*c); },
         [this](const value_t& lhs, const value_t& rhs)
         {
           auto l = std::dynamic_pointer_cast<const atom_t>(lhs)->value();
           auto r = std::dynamic_pointer_cast<const atom_t>(rhs)->value();
           const auto& ls = *rs_.labelset();
           // Require strictly increasing order.
           return ls.less(l, r) || ls.equal(l, r);
         });
    }

    /// Whether this is a power (a repeated `mul` of a single node),
    /// and the exponent.
    auto
    is_power(const mul_t& n, const value_t& base) const
    {
      const auto first = n.begin();
      const auto last =
        std::find_if(first, n.end(),
                     [&](const auto& e) { return !rs_.equal(e, base); });
      if (last == n.end())
        return std::make_tuple(true, n.size());
      else
        return std::make_tuple(false, size_t{0});
    }

    /// Whether this is a power (a repeated `mul` of a single node),
    /// and the exponent.
    auto
    is_power(const value_t& v) const
    {
      if (auto s = std::dynamic_pointer_cast<const mul_t>(v))
        return is_power(*s, *s->begin());
      else
        return std::make_tuple(false, size_t{0});
    }

    /// Print a sum, when the labelset has a genset() function.
    /// \param v the sum to print
    template <typename LS = labelset_t>
    auto print_add_(const add_t& v, bool skip_first = false)
      -> std::enable_if_t<detail::has_generators_mem_fn<LS>{}, void>
    {
      bool first = true;
      // Use classes for sums of letters.
      for (auto i = std::begin(v) + skip_first, end = std::end(v);
           i != end;
           /* nothing. */)
        {
          if (! first)
            out_ << add_;
          first = false;
          // If in front of a row of letters, in strictly increasing
          // order, issue a class.
          if (auto r = letter_range(i, end); 3 < distance(r))
            {
              // Gather the letters.
              auto letters = std::vector<label_t>{};
              for (/* nothing. */; i != r.end(); ++i)
                letters
                  .emplace_back(down_pointer_cast<const atom_t>(*i)->value());
              vcsn::detail::print_label_class(*rs_.labelset(), letters,
                                              out_, fmt_);
            }
          else
            {
              // Otherwise, just print the child.
              print_child_(**i, precedence_t::add);
              ++i;
            }
        }
    }

    /// Print a sum, when the labelset does not have a genset() function.
    template <typename LS = labelset_t>
    auto print_add_(const add_t& v, bool skip_first = false)
      -> std::enable_if_t<!detail::has_generators_mem_fn<LS>{}, void>
    {
      print_(v, add_, skip_first);
    }

    /// Output stream.
    std::ostream& out_;
    /// Output format.
    class format fmt_;
    /// The expressionset.
    const expressionset_t& rs_;
    /// Whether to be overly verbose.
    const bool parens_ = !!getenv("VCSN_PARENS");
    /// Whether to use XML-like tags to highlight the structure.
    const bool tagged_ = !!getenv("VCSN_PRINT");

    /// Left and right boundaries (typically braces for LaTeX).
    ///
    /// Used to group operand of unary operators, e.g. "a" -> "a",
    /// "a*" -> "{a}^{*}" and "a**" -> "{{a}^{*}}^{*}".
    const char* lgroup_ = nullptr;
    const char* rgroup_ = nullptr;
    /// Left and right angle brackets for weights.
    const char* langle_ = nullptr;
    const char* rangle_ = nullptr;
    /// Left and right parentheses.
    const char* lparen_ = nullptr;
    const char* rparen_ = nullptr;
    /// Left and right braces for exponents.
    const char* lexponent_ = nullptr;
    const char* rexponent_ = nullptr;
    /// External product.
    const char* lweight_ = nullptr;
    const char* rweight_ = nullptr;
    /// Left-quotient.
    const char* ldivide_ = nullptr;
    /// The expression operators.
    const char* star_ = nullptr;
    const char* complement_ = nullptr;
    /// Operator for composition: `@`.
    const char* compose_ = nullptr;
    const char* transposition_ = nullptr;
    const char* conjunction_ = nullptr;
    const char* infiltrate_ = nullptr;
    const char* shuffle_ = nullptr;
    const char* product_ = nullptr;
    const char* add_ = nullptr;

    /// Left tuple delimiter.
    const char* tuple_left = nullptr;
    /// Tuple tape separator.
    const char* tuple_middle = nullptr;
    /// Right tuple delimiter.
    const char* tuple_right = nullptr;

    /// The constants.
    const char* zero_ = nullptr;
    const char* one_ = nullptr;
    /// Number of consecutive identical letters that we decide to
    /// write using exponents.
    unsigned int exponent_threshold_ = 0;
  };

  template <typename ExpSet>
  printer<ExpSet>
  make_printer(const ExpSet& rs, std::ostream& out)
  {
    return {rs, out};
  }
}

#include <vcsn/core/rat/printer.hxx><|MERGE_RESOLUTION|>--- conflicted
+++ resolved
@@ -363,33 +363,12 @@
     void print_(const variadic_t<Type>& n, const char* op,
                 bool skip_first = false);
 
-<<<<<<< HEAD
     /// Whether the left weight shows.
     ATTRIBUTE_PURE
     bool shows_left_weight_(const node_t& n)
     {
       return n.type() == rat::type_t::lweight;
     }
-=======
-      /// Return the longest range of expressions that are letters, in
-      /// strictly increasing order.
-      template <typename Iterator>
-      auto letter_range(Iterator i, Iterator end) const
-        -> boost::iterator_range<Iterator>
-      {
-        return detail::initial_sorted_range
-          (i, end,
-           [this](const value_t& c) { return is_letter_(*c); },
-           [this](const value_t& lhs, const value_t& rhs)
-           {
-             auto l = std::dynamic_pointer_cast<const atom_t>(lhs)->value();
-             auto r = std::dynamic_pointer_cast<const atom_t>(rhs)->value();
-             const auto& ls = *rs_.labelset();
-             // Require strictly increasing order.
-             return ls.compare(l, r) <= 0;
-           });
-      }
->>>>>>> c02d497b
 
     /// Return the longest range of expressions that are letters, in
     /// strictly increasing order.
@@ -406,7 +385,7 @@
            auto r = std::dynamic_pointer_cast<const atom_t>(rhs)->value();
            const auto& ls = *rs_.labelset();
            // Require strictly increasing order.
-           return ls.less(l, r) || ls.equal(l, r);
+           return ls.compare(l, r) <= 0;
          });
     }
 
