#pragma once

#include <iosfwd>
#include <istream>
#include <set>
#include <tuple>

#include <boost/optional.hpp>
#include <boost/range/join.hpp>

#include <vcsn/config.hh> // VCSN_HAVE_CORRECT_LIST_INITIALIZER_ORDER
#include <vcsn/ctx/traits.hh>
//#include <vcsn/core/rat/expressionset.hh> needed, but breaks everythying...
#include <vcsn/labelset/fwd.hh>
#include <vcsn/labelset/labelset.hh>
#include <vcsn/misc/cross.hh>
#include <vcsn/misc/escape.hh>
#include <vcsn/misc/filter.hh>
#include <vcsn/misc/raise.hh>
#include <vcsn/misc/static-if.hh>
#include <vcsn/misc/stream.hh>
#include <vcsn/misc/tuple.hh> // tuple_element_t
#include <vcsn/misc/zip.hh>
#include <vcsn/weightset/b.hh>

namespace vcsn
{
  namespace detail
  {

  /// A traits so that tupleset may define types that may exist.
  ///
  /// The types genset_t, letter_t, and word_t, exists only for
  /// tuples of labelsets, characterized as featuring a word_t type.
  template <typename Enable = void, typename... ValueSets>
  struct labelset_types_impl
  {
    using genset_t = void;
    using genset_ptr = void;
    using letter_t = void;
    using letters_t = void;
    /// Same as value_t.
    using word_t = std::tuple<typename ValueSets::value_t...>;
    constexpr static bool is_labelset = false;
  };

  /// Specialization for tuples of labelsets.
  template <typename... ValueSets>
  struct labelset_types_impl<decltype(pass{std::declval<ValueSets>().genset()...},
                                      void()),
                             ValueSets...>
  {
    using genset_t
      = cross_sequences<decltype(std::declval<ValueSets>().generators())...>;
    using genset_ptr = std::tuple<typename ValueSets::genset_ptr...>;
    using letter_t = std::tuple<typename ValueSets::letter_t...>;
    using letters_t = std::set<letter_t,
                               vcsn::less<tupleset<ValueSets...>, letter_t>>;
    using word_t = std::tuple<typename ValueSets::word_t...>;
    constexpr static bool is_labelset = true;
  };

  template <typename... ValueSets>
  using labelset_types = labelset_types_impl<void, ValueSets...>;

  /// A ValueSet which is a Cartesian product of ValueSets.
  ///
  /// Exposes a LabelSet interface for products of LabelSets, and similarly
  /// for WeightSets.
  template <typename... ValueSets>
  class tupleset_impl
  {
  public:
    using valuesets_t = std::tuple<ValueSets...>;
    using indices_t = make_index_sequence<sizeof...(ValueSets)>;
    static constexpr indices_t indices{};
    template <std::size_t... I>
    using seq = index_sequence<I...>;

    /// The Ith valueset type.
    template <std::size_t I>
    using valueset_t = tuple_element_t<I, valuesets_t>;

  public:
    using self_t = tupleset<ValueSets...>;

    /// A tuple of values.
    using value_t = std::tuple<typename ValueSets::value_t...>;

    /// A tuple of base letters if meaningful, void otherwise.
    using letter_t = typename labelset_types<ValueSets...>::letter_t;
    /// A set of letters if meaningful, void otherwise.
    using letters_t = typename labelset_types<ValueSets...>::letters_t;
    /// A tuple of generators if meaningful, void otherwise.
    //    using genset_t = typename labelset_types<ValueSets...>::genset_t;
    using genset_ptr = typename labelset_types<ValueSets...>::genset_ptr;
    /// A tuple of words if meaningful, void otherwise.
    using word_t = typename labelset_types<ValueSets...>::word_t;

    /// Whether this models a labelset.
    constexpr static bool is_labelset
      = labelset_types<ValueSets...>::is_labelset;

    /// To be iterable.
    using value_type = letter_t;

    using kind_t = labels_are_tuples;

    tupleset_impl(valuesets_t vs)
      : sets_(std::move(vs))
    {}

    tupleset_impl(ValueSets... ls)
      : sets_(std::move(ls)...)
    {}

    ~tupleset_impl()
    {}

    static symbol sname()
    {
      static auto res = symbol{sname_(indices)};
      return res;
    }

    /// Number of tapes.
    static constexpr std::size_t size()
    {
      return sizeof...(ValueSets);
    }

    /// Get the max of the sizes of the tapes.
    template <typename Value>
    static size_t size(const Value& v)
    {
      return size_(v, indices);
    }

    static constexpr bool
    is_commutative()
    {
      return is_commutative_(indices);
    }

    static constexpr bool
    is_idempotent()
    {
      return is_idempotent_(indices);
    }

    /// Build from the description in \a is.
    static self_t make(std::istream& is)
    {
      // name: lat<law_char(abc), law_char(xyz)>
      kind_t::make(is);
      eat(is, '<');
      auto res = make_(is, indices);
      eat(is, '>');
      return res;
    }

    /// The componants valuesets, as a tuple.
    const valuesets_t& sets() const
    {
      return sets_;
    }

    /// The Ith component valueset.
    template <size_t I>
    const valueset_t<I>& set() const
    {
      return std::get<I>(sets());
    }

    /// The type of the I-th tape valueset.
    template <size_t I>
    using project_t = valueset_t<I>;

    /// The Ith component valueset.
    ///
    /// Alias for `set<I>`.
    template <size_t I>
    const valueset_t<I>& project() const
    {
      return set<I>();
    }

    /// The I-th component of the value.
    template <size_t I>
    auto project(const value_t& v) const
    {
      return std::get<I>(v);
    }

    /// Whether unknown letters should be added, or rejected.
    /// \param o   whether to accept
    /// \returns   the previous status.
    bool open(bool o) const
    {
      return this->open_(o, indices);
    }

    /// Construct a value.
    template <typename... Args>
    value_t value(const std::tuple<Args...>& args) const
    {
      return this->value_(args, indices);
    }

    /// Construct a value.
    template <typename... Args>
    value_t tuple(Args&&... args) const
    {
      return value_t{args...};
    }

    /// Compose, aka `join` in the world of databases.
    /// Beware that we don't even check that the common tapes match.
    template <typename... LS1, typename... LS2>
    auto compose(const tupleset<LS1...>& ls1,
                 const typename tupleset<LS1...>::value_t& l1,
                 const tupleset<LS2...>& ls2,
                 const typename tupleset<LS2...>::value_t& l2) const
      -> std::enable_if_t<are_labelsets_composable<tupleset<LS1...>,
                                                   tupleset<LS2...>>{},
                          value_t>
    {
      // Tape of the lhs on which we compose.
      constexpr auto out = tupleset<LS1...>::size() - 1;
      // Tape of the rhs on which we compose.
      constexpr auto in = 0;
      using indices1_t = punched_sequence<tupleset<LS1...>::size(), out>;
      using indices2_t = punched_sequence<tupleset<LS2...>::size(), in>;
      return compose_(ls1, l1, ls2, l2,
                      indices1_t{}, indices2_t{});
    }

    genset_ptr
    genset() const
    {
      return this->genset_(indices);
    }

    /// The pregenerators.  Meaningful for labelsets only.
    auto
    pregenerators() const
    {
      return this->pregenerators_(indices);
    }

    /// The generators.  Meaningful for labelsets only.
    auto
    generators() const
    {
      if (has_one())
        return pregenerators().skip_first();
      else
        return pregenerators();
    }

    /// Convert to a word.
    template <typename... Args>
    auto
    word(const std::tuple<Args...>& v) const
      -> word_t
    {
      return this->word_(v, indices);
    }

    /// Run a function per set, and return the tuple of results.
    template <typename Fun>
    auto
    map(Fun&& fun) const
    {
      return map_impl_(std::forward<Fun>(fun), indices);
    }

    /// Whether \a l equals \a r.
    static bool
    equal(const value_t& l, const value_t& r)
    {
      return equal_(l, r, indices);
    }

    /// Three-way comparison between \a l and \a r.
    template <typename LhsValue, typename RhsValue>
    static auto
    compare(const LhsValue& l, const RhsValue& r)
      -> int
    {
      return less(r, l) - less(l, r);
    }

    /// Whether \a l < \a r.
    template <typename LhsValue, typename RhsValue>
    static auto
    less(const LhsValue& l, const RhsValue& r)
      -> bool
    {
      auto sl = size(l);
      auto sr = size(r);
      if (sl < sr)
        return true;
      else if (sr < sl)
        return false;
      else
        return less_(l, r, indices);
    }

    static value_t
    special()
    {
      return special_(indices);
    }

    static bool
    is_special(const value_t& l)
    {
      return is_special_(l, indices);
    }

    bool
    is_zero(const value_t& l) const
    {
      return is_zero_(l, indices);
    }

    static constexpr bool
    has_lightening_weights()
    {
      return has_lightening_weights_(indices);
    }

    static constexpr bool
    has_one()
    {
      return has_one_(indices);
    }

    static constexpr bool
    is_expressionset()
    {
      return is_expressionset_(indices);
    }

    static constexpr bool
    is_letterized()
    {
      return is_letterized_(indices);
    }

  private:
    template <std::size_t... I>
    static auto one_(seq<I...>)
      -> decltype(value_t{valueset_t<I>::one()...})
    {
      return value_t{valueset_t<I>::one()...};
    }

  public:
    /// A tuple of ones.
    ///
    /// Template + decltype so that this is not defined when not all
    /// the valuesets support one().
    template <typename Indices = indices_t>
    static auto one() -> decltype(one_(Indices{}))
    {
      return one_(Indices{});
    }

    static bool
    is_one(const value_t& l)
    {
      return is_one_(l, indices);
    }

    static bool
    show_one()
    {
      return show_one_(indices);
    }

    /// Check if one appears for one of the valueset in the given tuple.
    static bool
    show_one(const value_t& v)
    {
      return show_one_(v, indices);
    }

    bool
    is_letter(const value_t&) const
    {
      // FIXME: why???  Is this for the printer of expressions?
      return false;
    }

    /// Pointwise addition.
    value_t
    add(const value_t& l, const value_t& r) const
    {
      return map_(l, r,
                  [](const auto& vs, const auto& l, const auto& r)
                  {
                    return vs.add(l, r);
                  });
    }

    /// The product (possibly concatenation) of \a l and \a r.
    ///
    /// Templated in order to work with tuples of letters and/or words
    /// in the case of labelsets.
    template <typename LhsValue, typename RhsValue>
    auto
    mul(const LhsValue& l, const RhsValue& r) const
      -> word_t
    {
      return this->mul_(l, r, indices);
    }

    /// Pointwise left GCD.
    value_t
    lgcd(const value_t& l, const value_t& r) const
    {
      return map_(l, r,
                  [](const auto& vs, const auto& l, const auto& r)
                  {
                    return vs.lgcd(l, r);
                  });
    }

    /// Pointwise right division (l / r).
    value_t
    rdivide(const value_t& l, const value_t& r) const
    {
      return map_(l, r,
                  [](const auto& vs, const auto& l, const auto& r)
                  {
                    return vs.rdivide(l, r);
                  });
    }

    boost::optional<value_t>
    maybe_rdivide(const value_t& l, const value_t& r) const
    {
      bool valid = true;
      auto res = map_(l, r,
                 [&valid](const auto& vs, const auto& l, const auto& r)
                 {
                   if (auto res = vs.maybe_rdivide(l, r))
                    return *res;
                   else
                    {
                      valid = false;
                      return l;
                    }
                 });

      if (valid)
        return res;
      else
        return boost::none;
    }

    /// Pointwise left division (l \ r).
    value_t
    ldivide(const value_t& l, const value_t& r) const
    {
      return map_(l, r,
                  [](const auto& vs, const auto& l, const auto& r)
                  {
                    return vs.ldivide(l, r);
                  });
    }

    boost::optional<value_t>
    maybe_ldivide(const value_t& l, const value_t& r) const
    {
      bool valid = true;
      auto res = map_(l, r,
                 [&valid](const auto& vs, const auto& l, const auto& r)
                 {
                   if (auto res = vs.maybe_ldivide(l, r))
                    return *res;
                   else
                    {
                      valid = false;
                      return l;
                    }
                 });

      if (valid)
        return res;
      else
        return boost::none;
    }

    /// Eliminate the LGCD between all the tapes.  E.g., `(abc, abd)
    /// => `(c, d)`.
    ///
    /// This tupleset must be homegeneous.
    typename valueset_t<0>::value_t
    lnormalize_here(value_t& v) const
    {
      return this->lnormalize_here_(v, indices);
    }

    /// Pointwise star.
    value_t
    star(const value_t& v) const
    {
      return map_(v,
                  [](const auto& vs, const auto& v)
                  {
                    return vs.star(v);
                  });
    }

    /// Add the special character first and last.
    ///
    /// Templated by Value so that we work for both word_t and label_t.
    /// Besides, avoids the problem of instantiation with weightsets
    /// that do not provide a word_t type.
    template <typename Value>
    Value
    delimit(const Value& l) const
    {
      return this->delimit_(l, indices);
    }

    /// Remove first and last characters, that must be "special".
    template <typename Value>
    Value
    undelimit(const Value& l) const
    {
      return this->undelimit_(l, indices);
    }

    // FIXME: this needs to be computed.
    static constexpr star_status_t star_status()
    {
      return star_status_t::STARRABLE;
    }

    /// Transpose a word_t or a value_t.
    template <typename Value>
    Value
    transpose(const Value& l) const
    {
      return this->transpose_(l, indices);
    }

    static size_t
    hash(const value_t& v)
    {
      return hash_(v, indices);
    }

    static value_t
    conv(self_t, value_t v)
    {
      return v;
    }

    value_t
    conv(b, b::value_t v) const
    {
      return v ? one() : zero();
    }

    /// Convert a value from tupleset<...> to value_t.
    template <typename... VS>
    value_t
    conv(const tupleset<VS...>& vs,
         const typename tupleset<VS...>::value_t& v) const
    {
      return this->conv_(vs, v, indices);
    }

<<<<<<< HEAD
=======
    /// Convert a value from nullableset<tupleset<...>> to value_t.
    template <typename... VS>
    value_t
    conv(const nullableset<tupleset<VS...>>& vs,
         const typename nullableset<tupleset<VS...>>::value_t& v) const
    {
      return conv(*vs.labelset(), vs.get_value(v));
    }

    /// Convert a single tape expression to multitape.
    template <typename VS>
    value_t
    conv(const VS& vs, const typename VS::value_t& v) const
    {
      return tuple(set<0>().conv(vs, v), set<1>().conv(vs, v));
    }

>>>>>>> 8cc2f4b3
    /// Read one label from i, return the corresponding value.
    value_t
    conv(std::istream& i, bool quoted = true) const
    {
      constexpr auto has_label_one
        = is_labelset && has_one_mem_fn<self_t>{};
      return conv_(i, quoted, bool_constant<has_label_one>{});
    }

    /// Fun: (label_t) -> void.
    template <typename Fun>
    void convs(std::istream& i, Fun&& fun) const
    {
      eat(i, '[');
      conv_label_class_(*this, i,
                        [this,fun](const letter_t& l)
                        {
                          fun(this->value(l));
                        });
      eat(i, ']');
    }

    std::ostream&
    print_set(std::ostream& o, format fmt = {}) const
    {
      return this->print_set_(o, fmt, indices);
    }

    std::ostream&
    print(const value_t& l, std::ostream& o = std::cout,
          format fmt = {}) const
    {
      return this->print_(l, o,
                          // 1, (2, 3) is different from 1, 2, 3:
                          // delimit components.
                          fmt.delimit(true),
                          fmt.delimit() ? "(" : "",
                          fmt.is_for_labels() ? "|" : ",",
                          fmt.delimit() ? ")" : "",
                          indices);
    }

  private:
    template <std::size_t... I>
    static std::string sname_(seq<I...>)
    {
      std::string res = "lat<";
      const char *sep = "";
      for (auto n: {valueset_t<I>::sname()...})
        {
          res += sep;
          res += n;
          sep = ", ";
        }
      res.push_back('>');
      return res;
    }

    template <std::size_t... I>
    static constexpr bool
    is_commutative_(seq<I...>)
    {
      return all_<valueset_t<I>::is_commutative()...>();
    }

    template <std::size_t... I>
    static constexpr bool
    is_idempotent_(seq<I...>)
    {
      return all_<valueset_t<I>::is_idempotent()...>();
    }

    template <std::size_t... I>
    static self_t make_(std::istream& i, seq<I...>)
    {
#if VCSN_HAVE_CORRECT_LIST_INITIALIZER_ORDER
      return self_t{(eat_separator_<I>(i),
                     valueset_t<I>::make(i))...};
#else
      return make_gcc_tuple
        ((eat_separator_<sizeof...(ValueSets)-1 -I>(i),
          valueset_t<sizeof...(ValueSets)-1 -I>::make(i))...);
#endif
    }

    template <std::size_t... I>
    bool open_(bool o, seq<I...>) const
    {
      using swallow = int[];
      (void) swallow { set<I>().open(o)... };
      std::swap(o, open__);
      return o;
    }

    /// The size of the Ith element, if its valueset features a size()
    /// function.
    template <typename Value, std::size_t I>
    static auto size_(const Value& v, int)
      -> decltype(valueset_t<I>::size(std::get<I>(v)))
    {
      return valueset_t<I>::size(std::get<I>(v));
    }

    /// The size of the Ith element, if its valueset does not feature
    /// a size() function.
    template <typename Value, std::size_t I>
    static constexpr auto size_(const Value&, ...)
      -> size_t
    {
      return 0;
    }

    template <typename Value, std::size_t... I>
    static size_t size_(const Value& v, seq<I...>)
    {
      return std::max({size_<Value, I>(v, 0)...});
    }

    template <typename... Args, std::size_t... I>
    value_t value_(const std::tuple<Args...>& args, seq<I...>) const
    {
      return value_t{set<I>().value(std::get<I>(args))...};
    }

    template <typename... LS1, typename... LS2,
              std::size_t... I1, std::size_t... I2>
    value_t compose_(const tupleset<LS1...>&,
                     const typename tupleset<LS1...>::value_t& l1,
                     const tupleset<LS2...>&,
                     const typename tupleset<LS2...>::value_t& l2,
                     seq<I1...>, seq<I2...>) const
    {
      return tuple(std::get<I1>(l1)..., std::get<I2>(l2)...);
    }

    template <std::size_t... I>
    genset_ptr
    genset_(seq<I...>) const
    {
      return genset_ptr{set<I>().genset()...};
    }

    template <std::size_t... I>
    auto
    pregenerators_(seq<I...>) const
    {
      return vcsn::cross(set<I>().pregenerators()...);
    }

    template <typename... Args, std::size_t... I>
    word_t
    word_(const std::tuple<Args...>& l, seq<I...>) const
    {
      return word_t{set<I>().word(std::get<I>(l))...};
    }

    template <std::size_t... I>
    static bool
    equal_(const value_t& l, const value_t& r, seq<I...>)
    {
      for (auto n: {valueset_t<I>::equal(std::get<I>(l),
                                         std::get<I>(r))...})
        if (!n)
          return false;
      return true;
    }

    template <typename LhsValue, typename RhsValue, std::size_t... I>
    static auto
    less_(const LhsValue& l, const RhsValue& r, seq<I...>)
      -> bool
    {
      for (auto n: {std::make_pair(valueset_t<I>::less(std::get<I>(l),
                                                       std::get<I>(r)),
                                   valueset_t<I>::less(std::get<I>(r),
                                                       std::get<I>(l)))...})
        if (n.first)
          return true;
        else if (n.second)
          return false;
      return false;
    }

    template <std::size_t... I>
    static std::size_t
    hash_(const value_t& v, seq<I...>)
    {
      std::size_t res = 0;
      for (auto h: {valueset_t<I>::hash(std::get<I>(v))...})
        hash_combine(res, h);
      return res;
    }

    template <std::size_t... I>
    static value_t
    special_(seq<I...>)
    {
      return std::make_tuple(valueset_t<I>::special()...);
    }

    template <std::size_t... I>
    static bool
    is_special_(const value_t& l, seq<I...>)
    {
      for (auto n: {valueset_t<I>::is_special(std::get<I>(l))...})
        if (!n)
          return false;
      return true;
    }

    template <std::size_t... I>
    static auto zero_(seq<I...>)
      -> decltype(value_t{valueset_t<I>::zero()...})
    {
      return value_t{valueset_t<I>::zero()...};
    }

  public:
    /// A tuple of zeros.
    ///
    /// Template + decltype so that this is not defined when not all
    /// the valuesets support zero().
    template <typename Indices = indices_t>
    static auto zero() -> decltype(zero_(Indices{}))
    {
      return zero_(Indices{});
    }

  private:
    template <std::size_t... I>
    bool
    is_zero_(const value_t& l, seq<I...>) const
    {
      for (auto n: {set<I>().is_zero(std::get<I>(l))...})
        if (!n)
          return false;
      return true;
    }

    template <std::size_t... I>
    static constexpr bool
    has_lightening_weights_(seq<I...>)
    {
      return all_<valueset_t<I>::has_lightening_weights()...>();
    }

    template <std::size_t... I>
    static constexpr bool
    has_one_(seq<I...>)
    {
      return all_<valueset_t<I>::has_one()...>();
    }

    template <std::size_t... I>
    static constexpr bool
    is_expressionset_(seq<I...>)
    {
      return all_<valueset_t<I>::is_expressionset()...>();
    }

    template <std::size_t... I>
    static constexpr bool
    is_letterized_(seq<I...>)
    {
      return all_<valueset_t<I>::is_letterized()...>();
    }

    template <std::size_t... I>
    static bool
    is_one_(const value_t& l, seq<I...>)
    {
      for (auto n: {valueset_t<I>::is_one(std::get<I>(l))...})
        if (!n)
          return false;
      return true;
    }

    template <std::size_t... I>
    static bool
    show_one_(seq<I...>)
    {
      for (auto n: {valueset_t<I>::show_one()...})
        if (n)
          return true;
      return false;
    }

<<<<<<< HEAD
    template <std::size_t... I>
    static bool
    show_one_(const value_t& v, seq<I...>)
    {
      return any{}(valueset_t<I>::is_one(std::get<I>(v))...);
=======
    /// Run a nullary function pointwise, and return the tuple of results.
    template <typename Fun, std::size_t... I>
    auto
    map_impl_(Fun&& fun, seq<I...>) const
    {
      return std::make_tuple(fun(set<I>())...);
>>>>>>> 8cc2f4b3
    }

    /// Apply a unary function pointwise, and return the tuple of results.
    template <typename Fun>
    value_t
    map_(const value_t& v, Fun&& fun) const
    {
      return map_impl_(v, std::forward<Fun>(fun), indices);
    }

    template <typename Fun, std::size_t... I>
    value_t
    map_impl_(const value_t& v, Fun&& fun, seq<I...>) const
    {
      return value_t{fun(set<I>(), std::get<I>(v))...};
    }

    /// Apply a binary function pointwise, and return the tuple of results.
    template <typename Fun>
    value_t
    map_(const value_t& l, const value_t& r, Fun&& fun) const
    {
      return map_impl_(l, r, std::forward<Fun>(fun), indices);
    }

    template <typename Fun, std::size_t... I>
    value_t
    map_impl_(const value_t& l, const value_t& r, Fun&& fun, seq<I...>) const
    {
      return value_t{fun(set<I>(), std::get<I>(l), std::get<I>(r))...};
    }

    template <typename LhsValue, typename RhsValue, std::size_t... I>
    auto
    mul_(const LhsValue& l, const RhsValue& r, seq<I...>) const
      -> word_t
    {
      return word_t{set<I>().mul(std::get<I>(l), std::get<I>(r))...};
    }

    template <std::size_t... I>
    typename valueset_t<0>::value_t
    lnormalize_here_(value_t& vs, seq<I...>) const
    {
      typename valueset_t<0>::value_t res = std::get<0>(vs);
      for (auto v: {std::get<I>(vs)...})
        res = set<0>().lgcd(res, v);
      using swallow = int[];
      (void) swallow { (set<0>().ldivide_here(res, std::get<I>(vs)), 0)... };
      return res;
    }

    template <typename Value, std::size_t... I>
    Value
    delimit_(const Value& l, seq<I...>) const
    {
      return Value{set<I>().delimit(std::get<I>(l))...};
    }

    template <typename Value, std::size_t... I>
    Value
    undelimit_(const Value& l, seq<I...>) const
    {
      return Value{set<I>().undelimit(std::get<I>(l))...};
    }

    template <typename... VS, std::size_t... I>
    value_t
    conv_(const tupleset<VS...>& vs,
          const typename tupleset<VS...>::value_t& v,
          seq<I...>) const
    {
      return value_t{set<I>().conv(vs.template set<I>(), std::get<I>(v))...};
    }

    /// When the valuesets are labelsets and support one, accept the
    /// empty string to denote one.
    value_t
    conv_(std::istream& i, bool quoted, std::true_type) const
    {
      if (i.peek() == EOF)
        return one();
      else
        // This is not the empty string, bounce to the regular case.
        return conv_(i, quoted, std::false_type{});
    }

    /// Read a tuple in the stream, possibly parenthesized.
    value_t
    conv_(std::istream& i, bool quoted, std::false_type) const
    {
      bool par = i.peek() == '(';
      if (par)
        eat(i, '(');
      value_t res = conv_(i, quoted, indices);
      if (par)
        eat(i, ')');
      return res;
    }

    template <std::size_t... I>
    value_t
    conv_(std::istream& i, bool quoted, seq<I...>) const
    {
#if VCSN_HAVE_CORRECT_LIST_INITIALIZER_ORDER
      return value_t{(eat_separator_<I>(i),
                      set<I>().conv(i, quoted))...};
#else
      constexpr auto S = sizeof...(ValueSets)-1;
      return
        detail::make_gcc_tuple((eat_separator_<S - I>(i),
                                set<S - I>().conv(i, quoted))...);
#endif
    }

    /// Read the separator from the input stream \a i if I is not 0.
    ///
    /// The separator is '|' (for labels), but ',' is accepted too
    /// (for weights).
    template <std::size_t I>
    static void
    eat_separator_(std::istream& i)
    {
      if (I)
        eat(i, i.peek() == ',' ? ',' : '|');
      while (isspace(i.peek()))
        i.ignore();
    }


    template <std::size_t... I>
    std::ostream&
    print_(const value_t& l, std::ostream& o,
           format fmt,
           const char* pre,
           const char* sep,
           const char* post,
           seq<I...>) const
    {
      if (!is_special(l))
        {
          using swallow = int[];
          (void) swallow
            {
              (o << (I == 0 ? pre : sep),
               set<I>().print(std::get<I>(l), o, fmt),
               0)...
            };
          o << post;
        }
      return o;
    }

    template <std::size_t... I>
    std::ostream&
    print_set_(std::ostream& o, format fmt,
               seq<I...>) const
    {
      const char *sep = "";
      const char *close = "";
      switch (fmt.kind())
        {
        case format::latex:
          sep = " \\times ";
          break;
        case format::sname:
          o << "lat<";
          sep = ", ";
          close = ">";
          break;
        case format::text:
          sep = " x ";
          break;
        case format::utf8:
          sep = " × ";
          break;
        case format::raw:
          assert(0);
          break;
        }
      using swallow = int[];
      (void) swallow
        {
          (o << (I == 0 ? "" : sep),
           set<I>().print_set(o, fmt),
           0)...
        };
      o << close;
      return o;
    }

    template <typename Value, std::size_t... I>
    Value
    transpose_(const Value& l, seq<I...>) const
    {
      return Value{set<I>().transpose(std::get<I>(l))...};
    }

    /// The intersection with another tupleset.
    template <std::size_t... I>
    self_t
    meet_(const self_t& rhs, seq<I...>) const
    {
      return self_t{meet(set<I>(), rhs.template set<I>())...};
    }

    /// The meet with another tupleset.
    friend
    self_t
    meet(const self_t& lhs, const self_t& rhs)
    {
      return lhs.meet_(rhs, indices);
    }

    /// The meet with the B weightset.
    friend
    self_t
    meet(const self_t& lhs, const b&)
    {
      return lhs;
    }

    /// The meet with the B weightset.
    friend
    self_t
    meet(const b&, const self_t& rhs)
    {
      return rhs;
    }

    /// The tupled valuesets.
    valuesets_t sets_;
    /// Whether this valueset is open.
    mutable bool open__ = false;

  private:
    /// Must be declared before, as we use its result in decltype.
    template <std::size_t... I>
    auto
    get_letter_(std::istream& i, bool quoted, seq<I...>) const
      -> letter_t
    {
#if VCSN_HAVE_CORRECT_LIST_INITIALIZER_ORDER
      return letter_t{(eat_separator_<I>(i),
                      set<I>().get_letter(i, quoted))...};
#else
      constexpr auto S = sizeof...(ValueSets)-1;
      return
        detail::make_gcc_tuple((eat_separator_<S - I>(i),
                                set<S - I>().get_letter(i, quoted))...);
#endif
    }

    /// Must be declared before, as we use its result in decltype.
    template <typename Value, std::size_t... I>
    static auto
    letters_of_(const Value& v, seq<I...>)
      -> decltype(zip(valueset_t<I>::letters_of(std::get<I>(v))...))
    {
      return zip(valueset_t<I>::letters_of(std::get<I>(v))...);
    }

    /// Must be declared before, as we use its result in decltype.
    template <typename Value, typename... Defaults, std::size_t... I>
    auto
    letters_of_padded_(const Value& v,
                       const std::tuple<Defaults...>& def, seq<I...>) const
      -> decltype(zip_with_padding(def,
                                   this->set<I>().letters_of_padded(std::get<I>(v),
                                                                    std::get<I>(def))...))
    {
      return zip_with_padding(def,
                              set<I>().letters_of_padded(std::get<I>(v),
                                                         std::get<I>(def))...);
    }

  public:
    template <std::size_t... I>
    auto
    get_letter(std::istream& i, bool quoted = true) const
      -> decltype(this->get_letter_(i, quoted, indices))
    {
      bool par = i.peek() == '(';
      if (par)
        eat(i, '(');
      auto res = get_letter_(i, quoted, indices);
      if (par)
        eat(i, ')');
      return res;
    }

    /// Iterate over the letters of v.
    ///
    /// Templated by Value so that we work for both word_t and
    /// label_t.  Besides, avoids the problem of instantiation with
    /// weightsets that do not provide a word_t type.
    template <typename Value>
    static auto
    letters_of(const Value& v)
      -> decltype(letters_of_(v, indices))
    {
      return letters_of_(v, indices);
    }

    /// Iterate over the letters of v.
    ///
    /// When the tapes are not the same length, instead of stopping when the
    /// shortest tape is consumed, continue until the end of every tape,
    /// padding with the default values provided.
    template <typename Value, typename... Defaults>
    auto
    letters_of_padded(const Value& v, const std::tuple<Defaults...>& def) const
      -> decltype(this->letters_of_padded_(v, def, indices))
    {
      return letters_of_padded_(v, def, indices);
    }
  };

  template <typename... ValueSets>
  tupleset<ValueSets...>
  make_tupleset(const ValueSets&... vss)
  {
    return {vss...};
  }


  /*----------------.
  | is_multitape.   |
  `----------------*/

  template <typename T1, typename T2>
  struct concat_tupleset;

  // Sure, we'd like to use tuple<> instead of
  // weightset_mixin<tupleset_impl<>>, however then we hit a Clang
  // 3.5.0 bug.
  //
  // https://llvm.org/bugs/show_bug.cgi?id=19372
  template <typename... T1, typename... T2>
  struct concat_tupleset<weightset_mixin<tupleset_impl<T1...>>,
                         weightset_mixin<tupleset_impl<T2...>>>
  {
    using type = weightset_mixin<tupleset_impl<T1..., T2...>>;
  };

  /// Conversion to letterized.
  template <typename... LabelSets>
  struct letterized_traits<tupleset<LabelSets...>>
  {
    using indices_t = make_index_sequence<sizeof...(LabelSets)>;

    template <std::size_t... I>
    using seq = index_sequence<I...>;

    template <size_t I>
    using letterized_traits_t =
      letterized_traits<tuple_element_t<I, std::tuple<LabelSets...>>>;
    template <std::size_t... I>
    static constexpr bool is_letterized_(seq<I...>)
    {
      return all_<letterized_traits_t<I>::is_letterized...>();
    }
    static constexpr bool is_letterized = is_letterized_(indices_t{});

    using labelset_t =
        tupleset<typename letterized_traits<LabelSets>::labelset_t...>;

    static labelset_t labelset(const tupleset<LabelSets...>& ls)
    {
      return labelset_(ls, indices_t{});
    }

    template <std::size_t... I>
    static labelset_t labelset_(const tupleset<LabelSets...>& ls,
                                seq<I...>)
    {
      return {make_letterized(std::get<I>(ls.sets()))...};
    }
  };


  /// Conversion to wordset.
  template <typename... LabelSets>
  struct law_traits<tupleset<LabelSets...>>
  {
    using labelset_t = tupleset<LabelSets...>;
    using type = tupleset<law_t<LabelSets>...>;

    template <std::size_t... I>
    static type value(const labelset_t& ls, index_sequence<I...>)
    {
      return {make_wordset(ls.template set<I>())...};
    }

    static type value(const labelset_t& ls)
    {
      return value(ls, make_index_sequence<sizeof...(LabelSets)>{});
    }
  };

  /// Join between two tuplesets, of the same size.
  template <typename... VS1, typename... VS2>
  struct join_impl<tupleset<VS1...>, tupleset<VS2...>>
  {
    static_assert(sizeof...(VS1) == sizeof...(VS2),
                  "join: tuplesets must have the same sizes");
    using vs1_t = tupleset<VS1...>;
    using vs2_t = tupleset<VS2...>;
    /// The resulting type.
    using type = tupleset<join_t<VS1, VS2>...>;

    template <std::size_t... I>
    static type join(const vs1_t& lhs, const vs2_t& rhs,
                     index_sequence<I...>)
    {
      return {::vcsn::join(lhs.template set<I>(), rhs.template set<I>())...};
    }

    /// The resulting valueset.
    static type join(const vs1_t& lhs, const vs2_t& rhs)
    {
      return join(lhs, rhs,
                  make_index_sequence<sizeof...(VS1)>{});
    }
  };

  /// Join between a tupleset, and a non tuple.
  template <typename... VS1, typename VS2>
  struct join_impl<tupleset<VS1...>, VS2>
  {
    using vs1_t = tupleset<VS1...>;
    using vs2_t = VS2;
    /// The resulting type.
    using type = tupleset<join_t<VS1, VS2>...>;

    template <std::size_t... I>
    static type join(const vs1_t& lhs, const vs2_t& rhs,
                     index_sequence<I...>)
    {
      return {::vcsn::join(lhs.template set<I>(), rhs)...};
    }

    /// The resulting valueset.
    static type join(const vs1_t& lhs, const vs2_t& rhs)
    {
      return join(lhs, rhs,
                  make_index_sequence<sizeof...(VS1)>{});
    }
  };


  /*------------------.
  | project_labelset. |
  `------------------*/

  /// The type of the resulting apparent LabelSet when keeping only
  /// tape Tape.
  template <size_t Tape, typename LabelSet>
  struct project_labelset_impl;

  /// The type of the resulting apparent LabelSet when keeping only
  /// tape Tape.  Undefined when not applicable.
  template <size_t Tape, typename LabelSet>
  using project_labelset = typename project_labelset_impl<Tape, LabelSet>::type;

  /// Case of tuplesets.
  template <size_t Tape, typename... LabelSets>
  struct project_labelset_impl<Tape, tupleset<LabelSets...>>
  {
    using valueset_t = tupleset<LabelSets...>;
    using type = typename valueset_t::template project_t<Tape>;
  };

  /// Case of multitape expressionsets.
  template <size_t Tape, typename Context>
  struct project_labelset_impl<Tape, expressionset<Context>>
  {
    using valueset_t = expressionset<Context>;
    using type = typename valueset_t::template project_t<Tape>;
  };


  /*------------------.
  | project_context.  |
  `------------------*/

  /// The type of the resulting apparent context when keeping only tape Tape.
  template <size_t Tape, typename Context>
  using project_context
    = context<project_labelset<Tape, labelset_t_of<Context>>,
              weightset_t_of<Context>>;

  }// detail::

  template <typename... ValueSet>
  struct is_multitape<tupleset<ValueSet...>>
    : std::true_type
  {};

  template <typename... ValueSets>
  struct number_of_tapes<tupleset<ValueSets...>>
  {
    constexpr static auto value = sizeof...(ValueSets);
  };


  /*----------------.
  | random_label.   |
  `----------------*/

  /// Random label from tupleset.
  template <typename... LabelSet,
            typename RandomGenerator = std::default_random_engine>
  typename tupleset<LabelSet...>::value_t
  random_label(const tupleset<LabelSet...>& ls,
               RandomGenerator& gen = RandomGenerator())
  {
    return random_label_(ls, gen, ls.indices);
  }


  /// Implementation detail for random label from tupleset.
  template <typename... LabelSet,
            size_t... I,
            typename RandomGenerator = std::default_random_engine>
  typename tupleset<LabelSet...>::value_t
  random_label_(const tupleset<LabelSet...>& ls,
                RandomGenerator& gen,
                detail::index_sequence<I...>)
  {
    // No need to check for the emptiness here: it will be checked in
    // each sub-labelset.
    return ls.tuple(random_label(ls.template set<I>(), gen)...);
  }
}// vcsn::<|MERGE_RESOLUTION|>--- conflicted
+++ resolved
@@ -576,17 +576,6 @@
       return this->conv_(vs, v, indices);
     }
 
-<<<<<<< HEAD
-=======
-    /// Convert a value from nullableset<tupleset<...>> to value_t.
-    template <typename... VS>
-    value_t
-    conv(const nullableset<tupleset<VS...>>& vs,
-         const typename nullableset<tupleset<VS...>>::value_t& v) const
-    {
-      return conv(*vs.labelset(), vs.get_value(v));
-    }
-
     /// Convert a single tape expression to multitape.
     template <typename VS>
     value_t
@@ -595,7 +584,6 @@
       return tuple(set<0>().conv(vs, v), set<1>().conv(vs, v));
     }
 
->>>>>>> 8cc2f4b3
     /// Read one label from i, return the corresponding value.
     value_t
     conv(std::istream& i, bool quoted = true) const
@@ -883,20 +871,19 @@
       return false;
     }
 
-<<<<<<< HEAD
     template <std::size_t... I>
     static bool
     show_one_(const value_t& v, seq<I...>)
     {
       return any{}(valueset_t<I>::is_one(std::get<I>(v))...);
-=======
+    }
+
     /// Run a nullary function pointwise, and return the tuple of results.
     template <typename Fun, std::size_t... I>
     auto
     map_impl_(Fun&& fun, seq<I...>) const
     {
       return std::make_tuple(fun(set<I>())...);
->>>>>>> 8cc2f4b3
     }
 
     /// Apply a unary function pointwise, and return the tuple of results.
