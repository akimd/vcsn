#pragma once

#include <memory>

#include <boost/optional.hpp>

#include <vcsn/alphabets/setalpha.hh> // intersection
#include <vcsn/core/kind.hh>
#include <vcsn/labelset/genset-labelset.hh>
#include <vcsn/labelset/labelset.hh>
#include <vcsn/labelset/wordset.hh>
#include <vcsn/labelset/oneset.hh>
#include <vcsn/misc/attributes.hh>
#include <vcsn/misc/escape.hh>
#include <vcsn/misc/raise.hh>
#include <vcsn/misc/set.hh> // intersection

namespace vcsn
{
  /// Implementation of labels are letters.
  template <typename GenSet>
  class letterset: public detail::genset_labelset<GenSet>
  {
  public:
    using genset_t = GenSet;
    using super_t = detail::genset_labelset<genset_t>;
    using self_t = letterset;
    using genset_ptr = std::shared_ptr<const genset_t>;

    using letter_t = typename genset_t::letter_t;
    using word_t = typename genset_t::word_t;

    using value_t = letter_t;
    using values_t = std::set<value_t, vcsn::less<self_t>>;

    using kind_t = labels_are_letters;

    using super_t::mul;

    letterset(const genset_ptr& gs)
      : super_t{gs}
    {}

    letterset(const genset_t& gs = {})
      : letterset(std::make_shared<const genset_t>(gs))
    {}

    letterset(std::initializer_list<letter_t> letters)
      : letterset(std::make_shared<const genset_t>(letters))
    {}

    static symbol sname()
    {
      static auto res = symbol{"letterset<" + super_t::sname() + '>'};
      return res;
    }

    /// Build from the description in \a is.
    static letterset make(std::istream& is)
    {
      // name: letterset<char_letters(abc)>.
      //       ^^^^^^^^^ ^^^^^^^^^^^^^^^^^
      //         kind         genset
      eat(is, "letterset<");
      auto gs = genset_t::make(is);
      eat(is, '>');
      return gs;
    }

    /// Whether unknown letters should be added, or rejected.
    /// \param o   whether to accept
    /// \returns   the previous status.
    bool open(bool o) const
    {
      return this->genset()->open(o);
    }

<<<<<<< HEAD
=======
    static constexpr bool is_free()
    {
      return true;
    }

    auto generators() const
    {
      return super_t::generators();
    }

    auto pregenerators() const
    {
      return super_t::generators();
    }

>>>>>>> 8cc2f4b3
    /// Value constructor.
    template <typename... Args>
    value_t value(Args&&... args) const
    {
      return value_t{std::forward<Args>(args)...};
    }

    /// Convert to a word.
    static word_t word(value_t v)
    {
      if (is_one(v))
        return make_wordset(self_t{}).one();
      else
        return {v};
    }

    /// Prepare to iterate over the letters of v.
    static word_t
    letters_of(word_t v)
    {
      return v;
    }

    /// Prepare to iterate over the letters of v.
    /// This is for the padded case
    static word_t
    letters_of_padded(word_t v, letter_t)
    {
      return v;
    }

    /// Prepare to iterate over v.
    static word_t
    letters_of(letter_t v)
    {
      return word(v);
    }

    /// Prepare to iterate over v.
    /// This is for the padded case
    static word_t
    letters_of_padded(letter_t v, letter_t)
    {
      return word(v);
    }

    static constexpr value_t
    one() ATTRIBUTE_PURE
    {
      return genset_t::one_letter();
    }

    static value_t
    special() ATTRIBUTE_PURE
    {
      return genset_t::template special<value_t>();
    }

    /// Three-way comparison between \a l and \a r.
    static int compare(const value_t l, const value_t r)
    {
      if (auto res = int(is_one(r)) - int(is_one(l)))
        return res;
      else
        return genset_t::compare(l, r);
    }

    /// Whether \a l == \a r.
    static bool
    equal(const value_t l, const value_t r)
    {
      if (is_one(l))
        return is_one(r);
      else
        return !is_one(r) && genset_t::equal(l, r);
    }

    /// Whether \a l < \a r.
    static bool less(const value_t l, const value_t r)
    {
      if (is_one(r))
        return false;
      else if (is_one(l))
        return true;
      else
        return genset_t::less(l, r);
    }

    /// The concatenation.
    value_t mul(const value_t l, const value_t r) const
    {
      if (is_one(r))
        return l;
      else if (is_one(l))
        return r;
      else
        super_t::mul(l, r);
    }

    static constexpr bool
    has_one()
    {
      return true;
    }

    static constexpr bool
    is_expressionset()
    {
      return false;
    }

    bool
    is_letter(const value_t v) const
    {
      return !is_one(v) && super_t::is_letter(v);
    }

    static constexpr bool
    is_letterized()
    {
      return true;
    }

    static bool
    is_special(value_t v) ATTRIBUTE_PURE
    {
      return !is_one(v) && v == special();
    }

    static constexpr bool
    is_one(value_t v)
    {
      return v == one();
    }

    bool
    is_valid(value_t v) const
    {
      return is_one(v) || this->has(v);
    }

    static size_t size(value_t v)
    {
      return !is_one(v);
    }

    // FIXME: specialize for both implementation.
    static size_t hash(value_t v)
    {
      // Do not use get_value when is_one.  Let's hash one() as 0.
      return is_one(v) ? 0 : hash_value(v);
    }

    value_t
    conv(self_t, value_t v) const
    {
      VCSN_REQUIRE(is_special(v) || is_valid(v),
                   *this, ": conv: invalid label: ", str_escape(v));
      return v;
    }

    value_t
    conv(oneset, typename oneset::value_t) const
    {
      return one();
    }

    /// Read one letter from i, return the corresponding label.
    value_t
    conv(std::istream& i, bool quoted = true) const
    {
      return this->get_letter(i, quoted);
    }

    /// Process a label class.
    ///
    /// Stream \a i is right on a `[`.  Read up to the closing `]`,
    /// and process the labels.
    ///
    /// For instance "[a-d0-9_]".
    ///
    /// \param i    the input stream.
    /// \param fun  a (label_t) -> void function.
    template <typename Fun>
    void convs(std::istream& i, Fun fun) const
    {
      this->convs_(i, fun);
    }

    // FIXME: Nullableset removal: update comment.
    /// The longest common prefix.
    ///
    /// It would be better not to define it and to adjust
    /// tupleset::ldivide to be SNIFAE compliant, so that we get a
    /// compile time error instead of a runtime one when we try to
    /// using lgcd/ldivide on labelsets that don't support it.  However,
    /// I feel it is not nice not to get tupleset::ldivide fail to
    /// compile without a clear explanation of why, and it is quite
    /// some work to write code that supports this possible missing
    /// ldivide/lgcd (see the case of conjunction in expansionset, case
    /// of non free labelsets).
    ///
    /// Since I'm not convinced that letterset is the right
    /// abstraction (I, Akim, now tend to think that we should only
    /// support nullableset<letterset>), let's not fight this fight
    /// now.
    value_t lgcd(const value_t l, const value_t r) const
    {
      if (equal(l, r))
        return l;
      else if (is_one(l) || is_one(r))
        return one();
      else
        raise(*this, ": lgcd: invalid arguments: ",
          to_string(*this, l), ", ", to_string(*this, r));
    }

    /// Compute l \ r = l^{-1}r.
    value_t ldivide(const value_t l, const value_t r) const
    {
      if (auto res = maybe_ldivide(l, r))
        return *res;
      else
        raise(*this, ": ldivide: invalid arguments: ",
              to_string(*this, l), ", ", to_string(*this, r));
    }

    boost::optional<value_t>
    maybe_ldivide(const value_t l, const value_t r) const
    {
      if (equal(l, r))
        return one();
      else if (is_one(l))
        return r;
      else if (is_one(r))
        return boost::none;
      else
        raise(*this, ": maybe_ldivide: invalid arguments: ",
              to_string(*this, l), ", ", to_string(*this, r));
    }

    /// Compute l / r.
    value_t rdivide(const value_t l, const value_t r) const
    {
      if (auto res = maybe_rdivide(l, r))
        return *res;
      else
        raise(*this, ": rdivide: invalid arguments: ",
              to_string(*this, l), ", ", to_string(*this, r));
    }

    boost::optional<value_t>
    maybe_rdivide(const value_t l, const value_t r) const
    {
      if (equal(l, r))
        return one();
      else if (is_one(l))
        return boost::none;
      else if (is_one(r))
        return l;
      else
        raise(*this, ": maybe_rdivide: invalid arguments: ",
              to_string(*this, l), ", ", to_string(*this, r));
    }


    value_t conjunction(const value_t l, const value_t r) const
    {
      if (is_one(l) && is_one(r))
        return l;
      else if (!is_one(l) && !is_one(r) && equal(l, r))
        return l;
      else
        raise(*this,
              ": conjunction: invalid operation (lhs and rhs are not equal): ",
              to_string(*this, l), ", ", to_string(this, r));
    }

    std::ostream&
    print(const value_t& l, std::ostream& o = std::cout,
          format fmt = {}) const
    {
      if (is_one(l))
        o << (fmt == format::latex ? "\\varepsilon"
              : fmt == format::utf8 ? "ε"
              : "\\e");
      else
        this->genset()->print(l, o, fmt);
      return o;
    }

    std::ostream&
    print_set(std::ostream& o, format fmt = {}) const
    {
      switch (fmt.kind())
        {
        case format::latex:
          o << '(';
          this->genset()->print_set(o, fmt);
          o << ")^?";
          break;
        case format::sname:
          o << "letterset<";
          this->genset()->print_set(o, fmt);
          o << '>';
          break;
        case format::text:
        case format::utf8:
          this->genset()->print_set(o, fmt);
          o << '?';
          break;
        case format::raw:
          assert(0);
          break;
        }
      return o;
    }
  };

  namespace detail
  {
    /// Conversion for letterset<GenSet> to a super wordset.
    template <typename GenSet>
    struct law_traits<letterset<GenSet>>
    {
      using type = wordset<GenSet>;
      static type value(const letterset<GenSet>& ls)
      {
        return ls.genset();
      }
    };

    /*-------.
    | Join.  |
    `-------*/

    template <typename GenSet>
    struct join_impl<letterset<GenSet>, letterset<GenSet>>
    {
      using type = letterset<GenSet>;
      static type join(const letterset<GenSet>& lhs,
                       const letterset<GenSet>& rhs)
      {
        return {set_union(*lhs.genset(), *rhs.genset())};
      }
    };
  }

  /*-------.
  | Meet.  |
  `-------*/

  /// Compute the meet with another labelset.
  template <typename GenSet>
  letterset<GenSet>
  meet(const letterset<GenSet>& lhs, const letterset<GenSet>& rhs)
  {
    return {set_intersection(*lhs.genset(), *rhs.genset())};
  }

  /*----------------.
  | random_label.   |
  `----------------*/

  /// Random label from letterset.
  template <typename GenSet,
            typename RandomGenerator = std::default_random_engine>
  typename letterset<GenSet>::value_t
  random_label(const letterset<GenSet>& ls,
               RandomGenerator& gen = RandomGenerator())
  {
    // FIXME: the proportion should be controllable.
    auto dis = std::bernoulli_distribution(0.5);
    if (dis(gen) || ls.generators().empty())
      return ls.one();
    else
      {
        // Pick a member of a container following a uniform distribution.
        auto pick = make_random_selector(gen);
        return ls.value(pick(ls.generators()));
      }
  }
}<|MERGE_RESOLUTION|>--- conflicted
+++ resolved
@@ -75,8 +75,6 @@
       return this->genset()->open(o);
     }
 
-<<<<<<< HEAD
-=======
     static constexpr bool is_free()
     {
       return true;
@@ -92,7 +90,6 @@
       return super_t::generators();
     }
 
->>>>>>> 8cc2f4b3
     /// Value constructor.
     template <typename... Args>
     value_t value(Args&&... args) const
