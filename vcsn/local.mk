--- conflicted
+++ resolved
@@ -270,11 +270,8 @@
   %D%/misc/memory.hh                            \
   %D%/misc/military-order.hh                    \
   %D%/misc/pair.hh                              \
-<<<<<<< HEAD
+  %D%/misc/position.hh                          \
   %D%/misc/property-indexer.hh                  \
-=======
-  %D%/misc/position.hh                          \
->>>>>>> 8cc2f4b3
   %D%/misc/queue.hh                             \
   %D%/misc/raise.hh                             \
   %D%/misc/random.hh                            \
