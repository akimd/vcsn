{
 "cells": [
  {
   "cell_type": "markdown",
   "metadata": {},
   "source": [
    "# Expressions\n",
    "\n",
    "Rational expressions, or _expressions_ for short, denote (rational) languages in a compact way.  Since Vcsn supports weighted expressions, they actually can denoted rational series.\n",
    "\n",
    "This page documents the syntax and transformations (called _identities_) that are applied to every expression.  The list of available algorithms using expression is in the [Algorithms page](Algorithms.ipynb).\n",
    "\n",
    "## Syntax\n",
    "The syntax for rational expressions is as follows (with increasing precedence):\n",
    "- `\\z`, the empty expression.\n",
    "- `\\e`, the empty word.\n",
    "- `a`, the letter `a`.\n",
    "- `'l'`, the label `l` (useful, for instance, when labels are words, or to denote a letter which is an operator: `'+'` denotes the `+` letter).\n",
    "- `[abcd]`, letter class, equivalent to `(a+b+c+d)`.\n",
    "- `[a-d]`, one letter _of the current alphabet_ between `a` and `d`.  If the alphabet is $\\{a, d, e\\}$, `[a-d]` denotes `[ad]`, not `[abcd]`.\n",
    "- `[^a-dz]`, one letter of the current alphabet that is not part of `[a-dz]`.\n",
    "- `[^]`, any letter of the current alphabet (\"any letter other that none\").\n",
    "- `(e)`, `e`.\n",
    "- `e+f`, the [addition](expression.add.ipynb) (disjunction, union) of `e` and `f` (note the use of `+`, `|` denotes tupling).\n",
    "- `e@f`, the [composition](expression.compose.ipynb) of `e` and `f`.\n",
    "- `e|f`, the [tupling](expression.tuple.ipynb) of `e` and `f`.\n",
    "- `e&f`, the [conjunction](expression.conjunction.ipynb) (intersection) of `e` and `f`.\n",
    "- `e:f`, the [shuffle product](expression.shuffle.ipynb) (interleaving) of `e` and `f`.\n",
    "- `e&:f`, the [infiltration product](expression.infiltrate.ipynb) of `e` and `f`.\n",
    "- `e/f`, the [right division](expression.rdivide.ipynb) of `e` by `f`.\n",
    "- `e\\f`, the [left division](expression.ldivide.ipynb) of `f` by `e`.\n",
    "- `ef` and `e.f`, the [multiplication](expression.multiply.ipynb) (concatenation) of `e` and `f`.\n",
    "- `<k>e`, the left exterior product (left-scalar product) of `e` by `k`.\n",
    "- `e<k>`, the right exterior product (right-scalar product) of `e` by `k`.\n",
    "- `e*` and `e{*}`, any number of repetitions of `e` (the Kleene closure of `e`).\n",
    "- [`e{n}`](expression.multiply.ipynb), the power (repeated multiplication) of `e` `n` times: `ee ... e`.\n",
    "- [`e{n,m}`](expression.multiply.ipynb), any repetition of `e` between `n` and `m`, i.e., the sum of the powers of `e` between `n` and `m`: `e{n}+e{n+1}+ ... +e{m}`.\n",
    "- [`e{n,}`](expression.multiply.ipynb), the sum of powers of `e` at least `n` times: `e{n}e*`.\n",
    "- [`e{,m}`](expression.multiply.ipynb), at most `m` repetitions of `e`: `e{0,m}`.\n",
    "- [`e{+}`](expression.multiply.ipynb), at least one `e`: `e{1,}`.\n",
    "- [`e?`](expression.multiply.ipynb), `e{?}`, `e` optional: `e{0,1}`.\n",
    "- `e{c}`, the [complement](expression.complement.ipynb) of `e`.\n",
    "- `e{T}`, the [transposition](expression.transposition.ipynb) of `e`.\n",
    "- `e{t}`, the [transpose](expression.transpose.ipynb) of `e`.\n",
    "\n",
    "where `e` and `f` denote expressions, `a` a label, `k` a weight, and `n` and `m` natural numbers.\n",
    "\n",
    "Please note that contrary to \"regexps\" (as in grep, perl, etc.):\n",
    "- spaces are ignored\n",
    "- `+` denotes the choice, not `|`\n",
    "- `.` denotes the concatenation, use `[^]` to mean \"any letter\"\n",
    "\n",
    "You can also create or edit interactively an expression while seeing the resulting automaton by using `%expression ` _`var`_ in a notebook. You will also be able to chose the identity and the automaton generating algorithm you want to use to build the automaton.\n",
    "\n",
    "## Identities\n",
    "Some rewriting rules are applied on the expressions to \"simplify\" them.  The strength of this simplification is graduated.\n",
    "\n",
    "- `none`: no identities at all.  Some algorithms, such as `derived_term`, might not terminate.\n",
    "- `trivial`: the trivial identities only are applied.\n",
    "- `associative`: the associative identities are added.\n",
    "- `linear`: the linear identities are added.  This is the default.\n",
    "- `distributive`: the distributive identities are added to linear.\n",
    "- `agressive`: in addition to the linear identities, some optimizations are performed.\n",
    "\n",
    "### Trivial Identities\n",
    "\n",
    "$$\n",
    "\\newcommand{\\eword}{\\varepsilon}\n",
    "\\newcommand{\\lweight}[2]{\\bra{#1}{#2}}\n",
    "\\newcommand{\\rweight}[2]{#1\\bra{#2}}\n",
    "\\newcommand{\\lmulq}[2]{\\bra{#1}^?{#2}}\n",
    "\\newcommand{\\rmulq}[2]{#1\\bra{#2}^?}\n",
    "\\newcommand{\\bra}[1]{\\langle#1\\rangle}\n",
    "\\newcommand{\\K}{\\mathbb{K}}\n",
    "\\newcommand{\\zed}{\\mathsf{0}}\n",
    "\\newcommand{\\und}{\\mathsf{1}}\n",
    "\\newcommand{\\zeK}{0_{\\K}}\n",
    "\\newcommand{\\unK}{1_{\\K}}\n",
    "\\newcommand{\\Ed}{\\mathsf{E}}\n",
    "\\newcommand{\\Fd}{\\mathsf{F}}\n",
    "\\newcommand{\\Gd}{\\mathsf{G}}\n",
    "\\newcommand{\\AND}{\\mathbin{\\&}}\n",
    "\\newcommand{\\ldiv}{\\mathbin{\\backslash}}\n",
    "\\newcommand{\\comp}{\\mathbin{@}}\n",
    "\\newcommand{\\tuple}{\\mathbin{|}}\n",
    "\\newcommand{\\coloneqq}{\\mathrel{\\vcenter{:}}=}\n",
    "\\begin{gather*}\n",
    "%  \\tag{add}\n",
    "  \\Ed+\\zed  \\Rightarrow \\Ed\n",
    "  \\quad\n",
    "  \\zed+\\Ed  \\Rightarrow \\Ed\n",
    "  \\\\[.7ex] %\\tag{kmul}\n",
    "  \\begin{aligned}[t]\n",
    "    \\lweight{\\zeK}{\\Ed} & \\Rightarrow \\zed &\n",
    "    \\lweight{\\unK}{\\Ed} & \\Rightarrow \\Ed  &\n",
    "    \\lweight{k}{\\zed}   & \\Rightarrow \\zed &\n",
    "    \\lweight{k}{\\lweight{h}{\\Ed}} &\\Rightarrow \\lweight{kh}{\\Ed}\n",
    "    \\\\\n",
    "    \\rweight{\\Ed}{\\zeK} & \\Rightarrow \\zed &\n",
    "    \\rweight{\\Ed}{\\unK} & \\Rightarrow  \\Ed &\n",
    "    \\rweight{\\zed}{k}   & \\Rightarrow \\zed &\n",
    "    \\rweight{\\rweight{\\Ed}{k}}{h}  &\\Rightarrow \\rweight{\\Ed}{kh}\n",
    "  \\end{aligned}\\\\\n",
    "  \\rweight{(\\lweight{k}{\\Ed})}{h} \\Rightarrow \\lweight{k}{(\\rweight{\\Ed}{h})} \\quad\n",
    "  \\rweight{\\ell}{k} \\Rightarrow \\lweight{k}{\\ell}\n",
    "  \\\\ %\\tag{mul}\n",
    "  \\Ed \\cdot \\zed  \\Rightarrow \\zed \\quad\n",
    "  \\zed \\cdot \\Ed  \\Rightarrow \\zed\n",
    "  \\\\\n",
    "  (\\lmulq{k}{\\und}) \\cdot \\Ed   \\Rightarrow  \\lweight{k}{\\Ed}\n",
    "  \\quad\n",
    "  \\Ed \\cdot (\\lmulq{k}{\\und})   \\Rightarrow  \\rweight{\\Ed}{k}\n",
    "  \\\\ %\\tag{star}\n",
    "  \\zed^\\star \\Rightarrow \\und\n",
    "  \\\\ % \\tag{and}\n",
    "  \\zed \\AND \\Ed \\Rightarrow \\zed\n",
    "  \\quad\n",
    "  \\Ed \\AND \\zed \\Rightarrow \\zed\n",
    "  \\\\\n",
    "  \\zed^c \\AND \\Ed \\Rightarrow \\Ed\n",
    "  \\quad\n",
    "  \\Ed \\AND \\zed^c \\Rightarrow \\Ed\n",
    "  \\\\\n",
    "  (\\lmulq{k}{\\ell}) \\AND (\\lmulq{h}{\\ell}) \\Rightarrow  \\lweight{kh}{\\ell}\n",
    "  \\quad\n",
    "  (\\lmulq{k}{\\ell}) \\AND (\\lmulq{h}{\\ell'}) \\Rightarrow \\zed\n",
    "  \\\\\n",
    "  (\\lweight{k}{\\Ed})^{c} \\Rightarrow \\Ed^{c} \\quad (\\rweight{\\Ed}{k})^{c} \\Rightarrow \\Ed^{c}\n",
    "  \\\\\n",
    "  {\\Ed^c}^c \\Rightarrow \\Ed \\text{ if the weights are Boolean ($\\mathbb{B}$ or $\\mathbb{F}_2$)}\n",
    "  \\\\\n",
    "  0 \\ldiv \\Ed \\Rightarrow 0 \\quad \\Ed \\ldiv 0 \\Rightarrow 0 \\quad 1 \\ldiv \\Ed \\Rightarrow \\Ed\n",
    "  \\\\\n",
    "  0^t \\Rightarrow 0 \\quad \\ell^t \\Rightarrow \\ell\n",
    "  \\\\\n",
    "  \\Ed \\tuple \\zed \\Rightarrow \\zed \\quad \\zed \\tuple \\Ed \\Rightarrow \\zed\n",
    "  \\\\\n",
    "  \\Ed  \\comp \\zed \\Rightarrow \\zed \\quad\n",
    "  \\zed  \\comp \\Ed \\Rightarrow \\zed\n",
    "  \\\\\n",
    "  \\und  \\comp \\und    \\Rightarrow \\und\n",
    "\\end{gather*}\n",
    "$$\n",
    "\n",
    "where $\\Ed$ stands for any rational expression, $a \\in A$ is any letter,\n",
    "$\\ell, \\ell'\\in A \\cup \\{\\eword\\}$ denote two different\n",
    "labels, $k, h\\in \\K$ are weights, and $\\lmulq{k}{\\ell}$\n",
    "denotes either $\\lweight{k}{\\ell}$, or $\\ell$ in which case $k = \\unK$ in the\n",
    "right-hand side.  Any subexpression of a form listed to the left of a\n",
    "'$\\Rightarrow$' is rewritten as indicated on the right.\n",
    "\n",
    "### Associative Identities\n",
    "In addition to the trivial identities, the binary operators (addition, conjunction, multiplication) are made associative.  Actually, they become variadic instead of being strictly binary.\n",
    "$$\n",
    "\\begin{align}\n",
    "  \\Ed + (\\Fd + \\Gd)   & \\Rightarrow \\Ed+\\Fd+\\Gd\\\\\n",
    "  \\Ed(\\Fd\\Gd)         & \\Rightarrow \\Ed\\Fd\\Gd\\\\\n",
    "  \\Ed\\AND(\\Fd\\AND\\Gd) & \\Rightarrow \\Ed\\AND\\Fd\\AND\\Gd\\\\\n",
    "\\end{align}\n",
    "$$\n",
    "\n",
    "### Linear Identities\n",
    "In addition to the associative identities, the addition is made commutative.  Actually, members of sums are now sorted, and weights of equal terms are added.  Some identities requires the weightset to be a commutative semiring (i.e., the product of scalars is commutative).\n",
    "$$\n",
    "\\begin{align}\n",
    "  \\Fd+\\Ed                           & \\Rightarrow \\Ed+\\Fd       && \\text{if $\\Ed < \\Fd$} \\\\\n",
    "  \\lweight{k}{\\Ed}+\\lweight{h}{\\Ed} & \\Rightarrow \\lweight{k+h}{\\Ed}\\\\\n",
    "  \\rweight{\\Ed}{k}                  & \\Rightarrow \\lweight{k}{\\Ed} && \\text{if commutative} \\\\\n",
    "  \\lweight{k}{\\Ed}\\lweight{h}{\\Fd}  & \\Rightarrow \\lweight{kh}{(\\Ed\\Fd)} && \\text{if commutative} \\\\\n",
    "  \\\\\n",
    "  \\ell_1|a    \\comp a|\\ell_2    &\\Rightarrow \\ell_1|\\ell_2 \\\\\n",
    "  \\ell_1|\\und \\comp \\und|\\ell_2 &\\Rightarrow \\ell_1|\\ell_2 \\\\\n",
    "  \\\\\n",
    "  \\ell_1|a \\comp b|\\ell_2    & \\Rightarrow \\zed \\\\\n",
    "  \\ell_1|a \\comp \\und|\\ell_2 & \\Rightarrow \\zed \\\\\n",
    "  \\ell_1|\\und \\comp b|\\ell_2 & \\Rightarrow \\zed \\\\\n",
    "\\end{align}\n",
    "$$\n",
    "\n",
    "### Distributive Identities\n",
    "In addition to the linear identities, the multiplication and multiplication by a scalar are distributed on the sum.\n",
    "$$\n",
    "\\begin{gather*}\n",
    "  \\lweight{k}{(\\Ed+\\Fd)} \\Rightarrow \\lweight{k}{\\Ed} + \\lweight{k}{\\Fd} \\\\\n",
    "  \\Ed(\\Fd+\\Gd)           \\Rightarrow \\Ed\\Fd + \\Ed\\Gd \\qquad\n",
    "  (\\Ed+\\Fd)\\Gd           \\Rightarrow \\Ed\\Gd + \\Fd\\Gd \\\\\n",
    "\\end{gather*}\n",
    "$$\n",
    "\n",
    "### Agressive Identities\n",
    "In addition to the linear identities, the following optimizations are made.\n",
    "$$\n",
    "\\begin{align*}\n",
    "  {\\Ed^*}^*  & \\Rightarrow \\Ed^* && \\text{if the weightset is $\\mathbb{B}$} \\\\\n",
    "  {\\Ed^T}^T  & \\Rightarrow \\Ed\\\\\n",
    "  \\Ed^T      & \\Rightarrow \\Ed^t\n",
    "\\end{align*}\n",
    "$$"
   ]
  },
  {
   "cell_type": "markdown",
   "metadata": {},
   "source": [
    "## Examples"
   ]
  },
  {
   "cell_type": "code",
   "execution_count": 1,
   "metadata": {
    "collapsed": true
   },
   "outputs": [],
   "source": [
    "import vcsn\n",
    "import pandas as pd\n",
    "pd.options.display.max_colwidth = 0"
   ]
  },
  {
   "cell_type": "markdown",
   "metadata": {},
   "source": [
    "The following helping routine takes a list of expressions as text (`*es`), converts them into genuine expression objects (`ctx.expression(e, id)`) for each `id`, formats them into LaTeX, and puts them in a DataFrame for display."
   ]
  },
  {
   "cell_type": "code",
   "execution_count": 2,
   "metadata": {
    "collapsed": true
   },
   "outputs": [],
   "source": [
    "ids = ['trivial', 'associative', 'linear', 'distributive', 'agressive']\n",
    "ctx = vcsn.context('lal_char(a-z), b')\n",
    "def exp(e, id):\n",
    "    try:\n",
    "        return '$' + ctx.expression(e, id).format('latex') + '$'\n",
    "    except RuntimeError as err:\n",
    "        return str(err)\n",
    "def example(*es):\n",
    "    res = []\n",
    "    for e in es:\n",
    "        res.append([e] + [exp(e, id) for id in ids])\n",
    "    return pd.DataFrame(res, columns=['Input'] + list(map(str.title, ids)))"
   ]
  },
  {
   "cell_type": "code",
   "execution_count": 3,
   "metadata": {},
   "outputs": [
    {
     "data": {
      "text/html": [
       "<div>\n",
       "<style>\n",
       "    .dataframe thead tr:only-child th {\n",
       "        text-align: right;\n",
       "    }\n",
       "\n",
       "    .dataframe thead th {\n",
       "        text-align: left;\n",
       "    }\n",
       "\n",
       "    .dataframe tbody tr th {\n",
       "        vertical-align: top;\n",
       "    }\n",
       "</style>\n",
       "<table border=\"1\" class=\"dataframe\">\n",
       "  <thead>\n",
       "    <tr style=\"text-align: right;\">\n",
       "      <th></th>\n",
       "      <th>Input</th>\n",
       "      <th>Trivial</th>\n",
       "      <th>Associative</th>\n",
       "      <th>Linear</th>\n",
       "      <th>Distributive</th>\n",
       "      <th>Agressive</th>\n",
       "    </tr>\n",
       "  </thead>\n",
       "  <tbody>\n",
       "    <tr>\n",
       "      <th>0</th>\n",
       "      <td>a</td>\n",
       "      <td>$a$</td>\n",
       "      <td>$a$</td>\n",
       "      <td>$a$</td>\n",
       "      <td>$a$</td>\n",
       "      <td>$a$</td>\n",
       "    </tr>\n",
       "    <tr>\n",
       "      <th>1</th>\n",
       "      <td>a**</td>\n",
       "      <td>${{a}^{*}}^{*}$</td>\n",
       "      <td>${{a}^{*}}^{*}$</td>\n",
       "      <td>${{a}^{*}}^{*}$</td>\n",
       "      <td>${{a}^{*}}^{*}$</td>\n",
       "      <td>${a}^{*}$</td>\n",
       "    </tr>\n",
       "    <tr>\n",
       "      <th>2</th>\n",
       "      <td>a+b+c</td>\n",
       "      <td>$\\left(a + b\\right) + c$</td>\n",
       "      <td>$a + b + c$</td>\n",
       "      <td>$a + b + c$</td>\n",
       "      <td>$a \\oplus b \\oplus c$</td>\n",
       "      <td>$a + b + c$</td>\n",
       "    </tr>\n",
       "    <tr>\n",
       "      <th>3</th>\n",
       "      <td>a+(b+c)</td>\n",
       "      <td>$a + \\left(b + c\\right)$</td>\n",
       "      <td>$a + b + c$</td>\n",
       "      <td>$a + b + c$</td>\n",
       "      <td>$a \\oplus b \\oplus c$</td>\n",
       "      <td>$a + b + c$</td>\n",
       "    </tr>\n",
       "    <tr>\n",
       "      <th>4</th>\n",
       "      <td>a+b+c+d</td>\n",
       "      <td>$\\left(\\left(a + b\\right) + c\\right) + d$</td>\n",
       "      <td>$[a\\textrm{-}d]$</td>\n",
       "      <td>$[a\\textrm{-}d]$</td>\n",
       "      <td>$[a\\textrm{-}d]$</td>\n",
       "      <td>$[a\\textrm{-}d]$</td>\n",
       "    </tr>\n",
       "    <tr>\n",
       "      <th>5</th>\n",
       "      <td>b+a</td>\n",
       "      <td>$b + a$</td>\n",
       "      <td>$b + a$</td>\n",
       "      <td>$a + b$</td>\n",
       "      <td>$a \\oplus b$</td>\n",
       "      <td>$a + b$</td>\n",
       "    </tr>\n",
       "    <tr>\n",
       "      <th>6</th>\n",
       "      <td>[ab][ab]</td>\n",
       "      <td>$\\left(a + b\\right)^{2}$</td>\n",
       "      <td>$\\left(a + b\\right)^{2}$</td>\n",
       "      <td>$\\left(a + b\\right)^{2}$</td>\n",
       "      <td>$a \\, a \\oplus a \\, b \\oplus b \\, a \\oplus b \\, b$</td>\n",
       "      <td>$\\left(a + b\\right)^{2}$</td>\n",
       "    </tr>\n",
       "  </tbody>\n",
       "</table>\n",
       "</div>"
      ],
      "text/plain": [
       "      Input                                    Trivial  \\\n",
       "0  a         $a$                                         \n",
       "1  a**       ${{a}^{*}}^{*}$                             \n",
       "2  a+b+c     $\\left(a + b\\right) + c$                    \n",
       "3  a+(b+c)   $a + \\left(b + c\\right)$                    \n",
       "4  a+b+c+d   $\\left(\\left(a + b\\right) + c\\right) + d$   \n",
       "5  b+a       $b + a$                                     \n",
       "6  [ab][ab]  $\\left(a + b\\right)^{2}$                    \n",
       "\n",
       "                Associative                    Linear  \\\n",
       "0  $a$                       $a$                        \n",
       "1  ${{a}^{*}}^{*}$           ${{a}^{*}}^{*}$            \n",
       "2  $a + b + c$               $a + b + c$                \n",
       "3  $a + b + c$               $a + b + c$                \n",
       "4  $[a\\textrm{-}d]$          $[a\\textrm{-}d]$           \n",
       "5  $b + a$                   $a + b$                    \n",
       "6  $\\left(a + b\\right)^{2}$  $\\left(a + b\\right)^{2}$   \n",
       "\n",
       "                                         Distributive  \\\n",
       "0  $a$                                                  \n",
       "1  ${{a}^{*}}^{*}$                                      \n",
       "2  $a \\oplus b \\oplus c$                                \n",
       "3  $a \\oplus b \\oplus c$                                \n",
       "4  $[a\\textrm{-}d]$                                     \n",
       "5  $a \\oplus b$                                         \n",
       "6  $a \\, a \\oplus a \\, b \\oplus b \\, a \\oplus b \\, b$   \n",
       "\n",
       "                  Agressive  \n",
       "0  $a$                       \n",
       "1  ${a}^{*}$                 \n",
       "2  $a + b + c$               \n",
       "3  $a + b + c$               \n",
       "4  $[a\\textrm{-}d]$          \n",
       "5  $a + b$                   \n",
       "6  $\\left(a + b\\right)^{2}$  "
      ]
     },
     "execution_count": 3,
     "metadata": {},
     "output_type": "execute_result"
    }
   ],
   "source": [
    "example('a', 'a**', 'a+b+c', 'a+(b+c)', 'a+b+c+d', 'b+a', '[ab][ab]')"
   ]
  },
  {
   "cell_type": "markdown",
   "metadata": {},
   "source": [
    "A few more examples, with weights in $\\mathbb{Q}$:"
   ]
  },
  {
   "cell_type": "code",
   "execution_count": 4,
   "metadata": {},
   "outputs": [
    {
     "data": {
      "text/html": [
       "<div>\n",
       "<style>\n",
       "    .dataframe thead tr:only-child th {\n",
       "        text-align: right;\n",
       "    }\n",
       "\n",
       "    .dataframe thead th {\n",
       "        text-align: left;\n",
       "    }\n",
       "\n",
       "    .dataframe tbody tr th {\n",
       "        vertical-align: top;\n",
       "    }\n",
       "</style>\n",
       "<table border=\"1\" class=\"dataframe\">\n",
       "  <thead>\n",
       "    <tr style=\"text-align: right;\">\n",
       "      <th></th>\n",
       "      <th>Input</th>\n",
       "      <th>Trivial</th>\n",
       "      <th>Associative</th>\n",
       "      <th>Linear</th>\n",
       "      <th>Distributive</th>\n",
       "      <th>Agressive</th>\n",
       "    </tr>\n",
       "  </thead>\n",
       "  <tbody>\n",
       "    <tr>\n",
       "      <th>0</th>\n",
       "      <td>a</td>\n",
       "      <td>$a$</td>\n",
       "      <td>$a$</td>\n",
       "      <td>$a$</td>\n",
       "      <td>$a$</td>\n",
       "      <td>$a$</td>\n",
       "    </tr>\n",
       "    <tr>\n",
       "      <th>1</th>\n",
       "      <td>a**</td>\n",
       "      <td>${{a}^{*}}^{*}$</td>\n",
       "      <td>${{a}^{*}}^{*}$</td>\n",
       "      <td>${{a}^{*}}^{*}$</td>\n",
<<<<<<< HEAD
       "      <td>1.1-3: RatE[{a...}? -&gt; Q](distributive): value is not starrable: a*\\n  while reading expression: a**</td>\n",
=======
       "      <td>1.1-3: RatE[{a...} -&gt; Q](distributive): value is not starrable: a*\\na**\\n^^^\\n  while reading expression: a**</td>\n",
>>>>>>> 8cc2f4b3
       "      <td>${{a}^{*}}^{*}$</td>\n",
       "    </tr>\n",
       "    <tr>\n",
       "      <th>2</th>\n",
       "      <td>a+a+a</td>\n",
       "      <td>$\\left(a + a\\right) + a$</td>\n",
       "      <td>$a + a + a$</td>\n",
       "      <td>$ \\left\\langle 3 \\right\\rangle \\,a$</td>\n",
       "      <td>$ \\left\\langle 3 \\right\\rangle \\,a$</td>\n",
       "      <td>$ \\left\\langle 3 \\right\\rangle \\,a$</td>\n",
       "    </tr>\n",
       "    <tr>\n",
       "      <th>3</th>\n",
       "      <td>a+a+b</td>\n",
       "      <td>$\\left(a + a\\right) + b$</td>\n",
       "      <td>$a + a + b$</td>\n",
       "      <td>$ \\left\\langle 2 \\right\\rangle \\,a + b$</td>\n",
       "      <td>$ \\left\\langle 2 \\right\\rangle \\,a \\oplus b$</td>\n",
       "      <td>$ \\left\\langle 2 \\right\\rangle \\,a + b$</td>\n",
       "    </tr>\n",
       "    <tr>\n",
       "      <th>4</th>\n",
       "      <td>a+b+a</td>\n",
       "      <td>$\\left(a + b\\right) + a$</td>\n",
       "      <td>$a + b + a$</td>\n",
       "      <td>$ \\left\\langle 2 \\right\\rangle \\,a + b$</td>\n",
       "      <td>$ \\left\\langle 2 \\right\\rangle \\,a \\oplus b$</td>\n",
       "      <td>$ \\left\\langle 2 \\right\\rangle \\,a + b$</td>\n",
       "    </tr>\n",
       "    <tr>\n",
       "      <th>5</th>\n",
       "      <td>&lt;2&gt;(a+b)</td>\n",
       "      <td>$ \\left\\langle 2 \\right\\rangle \\,\\left(a + b\\right)$</td>\n",
       "      <td>$ \\left\\langle 2 \\right\\rangle \\,\\left(a + b\\right)$</td>\n",
       "      <td>$ \\left\\langle 2 \\right\\rangle \\,\\left(a + b\\right)$</td>\n",
       "      <td>$ \\left\\langle 2 \\right\\rangle \\,a \\oplus  \\left\\langle 2 \\right\\rangle \\,b$</td>\n",
       "      <td>$ \\left\\langle 2 \\right\\rangle \\,\\left(a + b\\right)$</td>\n",
       "    </tr>\n",
       "    <tr>\n",
       "      <th>6</th>\n",
       "      <td>([ab]+[ab]){2}</td>\n",
       "      <td>$\\left(\\left(a + b\\right) + \\left(a + b\\right)\\right)^{2}$</td>\n",
       "      <td>$\\left(a + b + a + b\\right)^{2}$</td>\n",
       "      <td>$\\left( \\left\\langle 2 \\right\\rangle \\,a +  \\left\\langle 2 \\right\\rangle \\,b\\right)^{2}$</td>\n",
       "      <td>$ \\left\\langle 4 \\right\\rangle \\,\\left(a \\, a\\right) \\oplus  \\left\\langle 4 \\right\\rangle \\,\\left(a \\, b\\right) \\oplus  \\left\\langle 4 \\right\\rangle \\,\\left(b \\, a\\right) \\oplus  \\left\\langle 4 \\right\\rangle \\,\\left(b \\, b\\right)$</td>\n",
       "      <td>$\\left( \\left\\langle 2 \\right\\rangle \\,a +  \\left\\langle 2 \\right\\rangle \\,b\\right)^{2}$</td>\n",
       "    </tr>\n",
       "    <tr>\n",
       "      <th>7</th>\n",
       "      <td>&lt;2&gt;ab&lt;3&gt;cd&lt;5&gt;</td>\n",
       "      <td>$ \\left\\langle 2 \\right\\rangle \\,a \\, \\left(b \\, \\left( \\left\\langle 3 \\right\\rangle \\,c \\,  \\left\\langle 5 \\right\\rangle \\,d\\right)\\right)$</td>\n",
       "      <td>$ \\left\\langle 2 \\right\\rangle \\,a \\, b \\,  \\left\\langle 3 \\right\\rangle \\,c \\,  \\left\\langle 5 \\right\\rangle \\,d$</td>\n",
       "      <td>$ \\left\\langle 30 \\right\\rangle \\,\\left(a \\, b \\, c \\, d\\right)$</td>\n",
       "      <td>$ \\left\\langle 30 \\right\\rangle \\,\\left(a \\, b \\, c \\, d\\right)$</td>\n",
       "      <td>$ \\left\\langle 30 \\right\\rangle \\,\\left(a \\, b \\, c \\, d\\right)$</td>\n",
       "    </tr>\n",
       "  </tbody>\n",
       "</table>\n",
       "</div>"
      ],
      "text/plain": [
       "            Input  \\\n",
       "0  a                \n",
       "1  a**              \n",
       "2  a+a+a            \n",
       "3  a+a+b            \n",
       "4  a+b+a            \n",
       "5  <2>(a+b)         \n",
       "6  ([ab]+[ab]){2}   \n",
       "7  <2>ab<3>cd<5>    \n",
       "\n",
       "                                                                                                                                        Trivial  \\\n",
       "0  $a$                                                                                                                                            \n",
       "1  ${{a}^{*}}^{*}$                                                                                                                                \n",
       "2  $\\left(a + a\\right) + a$                                                                                                                       \n",
       "3  $\\left(a + a\\right) + b$                                                                                                                       \n",
       "4  $\\left(a + b\\right) + a$                                                                                                                       \n",
       "5  $ \\left\\langle 2 \\right\\rangle \\,\\left(a + b\\right)$                                                                                           \n",
       "6  $\\left(\\left(a + b\\right) + \\left(a + b\\right)\\right)^{2}$                                                                                     \n",
       "7  $ \\left\\langle 2 \\right\\rangle \\,a \\, \\left(b \\, \\left( \\left\\langle 3 \\right\\rangle \\,c \\,  \\left\\langle 5 \\right\\rangle \\,d\\right)\\right)$   \n",
       "\n",
       "                                                                                                          Associative  \\\n",
       "0  $a$                                                                                                                  \n",
       "1  ${{a}^{*}}^{*}$                                                                                                      \n",
       "2  $a + a + a$                                                                                                          \n",
       "3  $a + a + b$                                                                                                          \n",
       "4  $a + b + a$                                                                                                          \n",
       "5  $ \\left\\langle 2 \\right\\rangle \\,\\left(a + b\\right)$                                                                 \n",
       "6  $\\left(a + b + a + b\\right)^{2}$                                                                                     \n",
       "7  $ \\left\\langle 2 \\right\\rangle \\,a \\, b \\,  \\left\\langle 3 \\right\\rangle \\,c \\,  \\left\\langle 5 \\right\\rangle \\,d$   \n",
       "\n",
       "                                                                                     Linear  \\\n",
       "0  $a$                                                                                        \n",
       "1  ${{a}^{*}}^{*}$                                                                            \n",
       "2  $ \\left\\langle 3 \\right\\rangle \\,a$                                                        \n",
       "3  $ \\left\\langle 2 \\right\\rangle \\,a + b$                                                    \n",
       "4  $ \\left\\langle 2 \\right\\rangle \\,a + b$                                                    \n",
       "5  $ \\left\\langle 2 \\right\\rangle \\,\\left(a + b\\right)$                                       \n",
       "6  $\\left( \\left\\langle 2 \\right\\rangle \\,a +  \\left\\langle 2 \\right\\rangle \\,b\\right)^{2}$   \n",
       "7  $ \\left\\langle 30 \\right\\rangle \\,\\left(a \\, b \\, c \\, d\\right)$                           \n",
       "\n",
       "                                                                                                                                                                                                                             Distributive  \\\n",
       "0  $a$                                                                                                                                                                                                                                      \n",
<<<<<<< HEAD
       "1  1.1-3: RatE[{a...}? -> Q](distributive): value is not starrable: a*\\n  while reading expression: a**                                                                                                                                     \n",
=======
       "1  1.1-3: RatE[{a...} -> Q](distributive): value is not starrable: a*\\na**\\n^^^\\n  while reading expression: a**                                                                                                                            \n",
>>>>>>> 8cc2f4b3
       "2  $ \\left\\langle 3 \\right\\rangle \\,a$                                                                                                                                                                                                      \n",
       "3  $ \\left\\langle 2 \\right\\rangle \\,a \\oplus b$                                                                                                                                                                                             \n",
       "4  $ \\left\\langle 2 \\right\\rangle \\,a \\oplus b$                                                                                                                                                                                             \n",
       "5  $ \\left\\langle 2 \\right\\rangle \\,a \\oplus  \\left\\langle 2 \\right\\rangle \\,b$                                                                                                                                                             \n",
       "6  $ \\left\\langle 4 \\right\\rangle \\,\\left(a \\, a\\right) \\oplus  \\left\\langle 4 \\right\\rangle \\,\\left(a \\, b\\right) \\oplus  \\left\\langle 4 \\right\\rangle \\,\\left(b \\, a\\right) \\oplus  \\left\\langle 4 \\right\\rangle \\,\\left(b \\, b\\right)$   \n",
       "7  $ \\left\\langle 30 \\right\\rangle \\,\\left(a \\, b \\, c \\, d\\right)$                                                                                                                                                                         \n",
       "\n",
       "                                                                                  Agressive  \n",
       "0  $a$                                                                                       \n",
       "1  ${{a}^{*}}^{*}$                                                                           \n",
       "2  $ \\left\\langle 3 \\right\\rangle \\,a$                                                       \n",
       "3  $ \\left\\langle 2 \\right\\rangle \\,a + b$                                                   \n",
       "4  $ \\left\\langle 2 \\right\\rangle \\,a + b$                                                   \n",
       "5  $ \\left\\langle 2 \\right\\rangle \\,\\left(a + b\\right)$                                      \n",
       "6  $\\left( \\left\\langle 2 \\right\\rangle \\,a +  \\left\\langle 2 \\right\\rangle \\,b\\right)^{2}$  \n",
       "7  $ \\left\\langle 30 \\right\\rangle \\,\\left(a \\, b \\, c \\, d\\right)$                          "
      ]
     },
     "execution_count": 4,
     "metadata": {},
     "output_type": "execute_result"
    }
   ],
   "source": [
    "ctx = vcsn.Q\n",
    "example('a', 'a**', 'a+a+a', 'a+a+b', 'a+b+a', '<2>(a+b)', '([ab]+[ab]){2}', '<2>ab<3>cd<5>')"
   ]
  },
  {
   "cell_type": "markdown",
   "metadata": {},
   "source": [
    "### Try it!\n",
    "The following piece of code defines an interactive function for you to try your own expression.  Enter an expression in the text area, then click on the \"Run\" button."
   ]
  },
  {
   "cell_type": "code",
   "execution_count": 5,
   "metadata": {},
   "outputs": [
    {
     "data": {
      "application/vnd.jupyter.widget-view+json": {
       "model_id": "4d1e1286eb1545288d46aa2b04dc424c"
      }
     },
     "metadata": {},
     "output_type": "display_data"
    }
   ],
   "source": [
    "from ipywidgets import interact_manual\n",
    "from IPython.display import display\n",
    "es = []\n",
    "@interact_manual\n",
    "def interactive_example(expression=\"[ab]{2,}\"):\n",
    "    es.append(expression)\n",
    "    display(example(*es))"
   ]
  }
 ],
 "metadata": {
  "kernelspec": {
   "display_name": "Python 3",
   "language": "python",
   "name": "python3"
  },
  "language_info": {
   "codemirror_mode": {
    "name": "ipython",
    "version": 3
   },
   "file_extension": ".py",
   "mimetype": "text/x-python",
   "name": "python",
   "nbconvert_exporter": "python",
   "pygments_lexer": "ipython3",
   "version": "3.5.3"
  }
 },
 "nbformat": 4,
 "nbformat_minor": 1
}<|MERGE_RESOLUTION|>--- conflicted
+++ resolved
@@ -453,11 +453,7 @@
        "      <td>${{a}^{*}}^{*}$</td>\n",
        "      <td>${{a}^{*}}^{*}$</td>\n",
        "      <td>${{a}^{*}}^{*}$</td>\n",
-<<<<<<< HEAD
-       "      <td>1.1-3: RatE[{a...}? -&gt; Q](distributive): value is not starrable: a*\\n  while reading expression: a**</td>\n",
-=======
        "      <td>1.1-3: RatE[{a...} -&gt; Q](distributive): value is not starrable: a*\\na**\\n^^^\\n  while reading expression: a**</td>\n",
->>>>>>> 8cc2f4b3
        "      <td>${{a}^{*}}^{*}$</td>\n",
        "    </tr>\n",
        "    <tr>\n",
@@ -561,11 +557,7 @@
        "\n",
        "                                                                                                                                                                                                                             Distributive  \\\n",
        "0  $a$                                                                                                                                                                                                                                      \n",
-<<<<<<< HEAD
-       "1  1.1-3: RatE[{a...}? -> Q](distributive): value is not starrable: a*\\n  while reading expression: a**                                                                                                                                     \n",
-=======
        "1  1.1-3: RatE[{a...} -> Q](distributive): value is not starrable: a*\\na**\\n^^^\\n  while reading expression: a**                                                                                                                            \n",
->>>>>>> 8cc2f4b3
        "2  $ \\left\\langle 3 \\right\\rangle \\,a$                                                                                                                                                                                                      \n",
        "3  $ \\left\\langle 2 \\right\\rangle \\,a \\oplus b$                                                                                                                                                                                             \n",
        "4  $ \\left\\langle 2 \\right\\rangle \\,a \\oplus b$                                                                                                                                                                                             \n",
