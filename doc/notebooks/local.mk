--- conflicted
+++ resolved
@@ -24,13 +24,9 @@
   %D%/Glossary.ipynb                            \
   %D%/Hacking.ipynb                             \
   %D%/ICTAC-2016.ipynb                          \
-<<<<<<< HEAD
-  %D%/LATA-2017.ipynb                           \
+  %D%/ICTAC-2017.ipynb                          \
   %D%/Nullableset_removal.ipynb                 \
   %D%/Properties.ipynb                          \
-=======
-  %D%/ICTAC-2017.ipynb                          \
->>>>>>> 8cc2f4b3
   %D%/References.ipynb                          \
   %D%/SACS-2017.ipynb                           \
   %D%/Sms2fr.ipynb                              \
