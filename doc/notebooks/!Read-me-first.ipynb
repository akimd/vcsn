{
 "cells": [
  {
   "cell_type": "markdown",
   "metadata": {},
   "source": [
<<<<<<< HEAD
    "# Welcome to Vcsn 3\n",
=======
    "# Welcome to Vcsn 2.8\n",
>>>>>>> c71e8f7d
    "\n",
    "Vcsn is a platform for weighted automata and rational expressions.  It is composed of C++ libraries with various interfaces, Python bindings, some specific features for IPython and a set of command line tools.\n",
    "\n",
    "This tutorial guides you through the Python binding of Vcsn, and more specifically the IPython interface.  If you are not a Python programmer, rest assured that there is not much to know, and if you are a Python programmer, rest assured that its conventions have been respected, and you will be able to take the full benefit from both Vcsn and Python.\n",
    "\n",
    "Once you read this page, you should explore these:\n",
    "* [Read me first](!Read-me-first.ipynb) - This page.\n",
    "* Python\n",
    "  * [Contexts](Contexts.ipynb) - The typing system for automata, expressions, etc.\n",
    "  * [Automata](Automata.ipynb) - How to define or edit automata.\n",
    "  * [Expressions](Expressions.ipynb) - The definition of the rational expressions.\n",
    "  * [Algorithms](Algorithms.ipynb) - Index of the available operations on automata, expressions, etc.\n",
    "* [The C++ Library](C++-Library.ipynb) - Tutorial on how to use the Vcsn C++ library.\n",
    "* [Tools](Tools.ipynb) - Executables to run from the shell, easy to chain via pipes (e.g., `vcsn thompson -Ee '[ab]*c' | vcsn proper | vcsn determinize`).\n",
    "* [Troubleshooting](Troubleshooting.ipynb) - Some known problems (during build or use), and a few known solutions.\n",
    "* Examples\n",
    "  * [Sms2fr](Sms2fr.ipynb) - Translate SMS (i.e., text messages) to proper French.\n",
    "  * [Spell-checker](Spell-checker.ipynb) - From a dictionary, build a spell checker that fixes errors.\n",
    "  * [Stackoverflow](Stackoverflow.ipynb) - Some questions asked on Stackoverflow where Vcsn can compute the answer.\n",
    "\n",
    "* Research\n",
    "  * [References](References.ipynb) - Publications on the algorithms and constructs used in Vcsn.\n",
    "  * [ICTAC-2016](ICTAC-2016.ipynb) - Examples taken from a paper presented to ICTAC 2016.\n",
    "  * [ICTAC-2017](ICTAC-2017.ipynb) - Examples taken from a paper presented to ICTAC 2017.\n",
    "  * [CIAA-2016](CIAA-2016.ipynb) - Examples taken from a paper presented to CIAA 2016.\n",
    "* [Hacking](Hacking.ipynb) - Random notes, badly written, obsolete, meant for Vcsn developers.\n",
    "\n",
    "Additional material is available on the web:\n",
    "* The [Vcsn Website](http://vcsn.lrde.epita.fr) contains more information, tarballs, etc.\n",
    "* The [Vcsn Sandbox](http://vcsn-sandbox.lrde.epita.fr) offers a playground to experiment with Vcsn from a web browser.\n",
    "* The [Vcsn Gitlab](http://gitlab.lrde.epita.fr/vcsn/vcsn/issues) is the right place to submit bug reports."
   ]
  },
  {
   "cell_type": "markdown",
   "metadata": {},
   "source": [
    "## Videos\n",
    "If you prefer to look at video rather than having to make the physical effort of sliding in a webpage, you might want to look at these short introductory videos (English and French):"
   ]
  },
  {
   "cell_type": "code",
   "execution_count": 1,
   "metadata": {},
   "outputs": [
    {
     "data": {
      "text/html": [
       "<iframe width=\"300\" height=\"169\" src=\"https://www.youtube.com/embed/LzbXsEmqyC0\" frameborder=\"0\" allowfullscreen></iframe>\n",
       "<iframe width=\"300\" height=\"169\" src=\"https://www.youtube.com/embed/LFYVBNbStZU\" frameborder=\"0\" allowfullscreen></iframe>"
      ],
      "text/plain": [
       "<IPython.core.display.HTML object>"
      ]
     },
     "metadata": {},
     "output_type": "display_data"
    }
   ],
   "source": [
    "%%HTML\n",
    "<iframe width=\"300\" height=\"169\" src=\"https://www.youtube.com/embed/LzbXsEmqyC0\" frameborder=\"0\" allowfullscreen></iframe>\n",
    "<iframe width=\"300\" height=\"169\" src=\"https://www.youtube.com/embed/LFYVBNbStZU\" frameborder=\"0\" allowfullscreen></iframe>"
   ]
  },
  {
   "cell_type": "markdown",
   "metadata": {},
   "source": [
    "## Quick Start\n",
    "\n",
    "Vcsn offers several interfaces:\n",
    "- fast efficient C++ templated library dubbed `static`\n",
    "- a dynamic and flexible C++ interface dubbed `dyn` on top of `static`\n",
    "- a Python interface on top of `dyn`\n",
    "- an IPython interface built on top of the Python API (which is used to generate this very document)\n",
    "- and also a shell interface ([Tools](Tools.ipynb)).\n",
    "\n",
    "This documentation shows how to use the IPython interactive environment.  Provided that Vcsn was properly deployed on your platform, to launch it run the following command from your shell:\n",
    "\n",
    "    $ vcsn notebook &\n",
    "\n",
    "A web browser should open on a list of files.  Click on the \"New\" menu, and select \"Python\" (or \"Python 3\"), which should open a new sheet.  The remainder of this documentation is about such sheets.\n",
    "\n",
    "First, import Vcsn into Python, and define the \"context\" in which you want to work.  Do not worry about the (ugly!) syntax, just see where the alphabet (the set of letters, $\\{a, b, c\\}$) is defined.  The last line (`ctx`) is here so that IPython displays what this variable contains."
   ]
  },
  {
   "cell_type": "code",
   "execution_count": 2,
   "metadata": {},
   "outputs": [
    {
     "data": {
      "text/latex": [
       "$\\{a, b, c\\}^?\\to\\mathbb{B}$"
      ],
      "text/plain": [
       "[abc]? -> B"
      ]
     },
     "execution_count": 2,
     "metadata": {},
     "output_type": "execute_result"
    }
   ],
   "source": [
    "import vcsn\n",
    "ctx = vcsn.context(\"[abc]\")\n",
    "ctx"
   ]
  },
  {
   "cell_type": "markdown",
   "metadata": {},
   "source": [
    "This object, the context, defines the types of the various entities.  To build a rational expression on this alphabet, use `ctx.expression` as follows:"
   ]
  },
  {
   "cell_type": "code",
   "execution_count": 3,
   "metadata": {},
   "outputs": [
    {
     "data": {
      "text/latex": [
       "$a \\, {b}^{*}$"
      ],
      "text/plain": [
       "ab*"
      ]
     },
     "execution_count": 3,
     "metadata": {},
     "output_type": "execute_result"
    }
   ],
   "source": [
    "e1 = ctx.expression(\"ab*\")\n",
    "e1"
   ]
  },
  {
   "cell_type": "markdown",
   "metadata": {},
   "source": [
    "The syntax for rational expressions is as follows (with increasing precedence):\n",
    "- `\\z` denotes the empty language\n",
    "- `\\e` denotes the language of the empty word\n",
    "- `a` denotes the language of the word `a`\n",
    "- `e+f` denotes the union of the languages of `e` and `f` (note the use of `+`, `|` is not accepted)\n",
    "- `ef` denotes the concatenation of the languages of `e` and `f`\n",
    "- `e*` denotes the Kleene closure of the language of `e`\n",
    "\n",
    "For more details, please see [the documentation of expressions](Expressions.ipynb).\n",
    "\n",
    "So for instance `e1` denotes the words starting with a single `a` followed by any number of `b`s.\n",
    "\n",
    "Rational expressions are objects that feature methods.  One such method is [expression.shortest(_number_)](expression.shortest.ipynb) that lists the _`number`_ first (in shortlex order) words of the language defined by the rational expresion:"
   ]
  },
  {
   "cell_type": "code",
   "execution_count": 4,
   "metadata": {},
   "outputs": [
    {
     "data": {
      "text/latex": [
       "$\\mathit{a} \\oplus \\mathit{ab} \\oplus \\mathit{abb} \\oplus \\mathit{abbb} \\oplus \\mathit{abbbb} \\oplus \\mathit{abbbbb} \\oplus \\mathit{abbbbbb} \\oplus \\mathit{abbbbbbb} \\oplus \\mathit{abbbbbbbb} \\oplus \\mathit{abbbbbbbbb}$"
      ],
      "text/plain": [
       "a + ab + abb + abbb + abbbb + abbbbb + abbbbbb + abbbbbbb + abbbbbbbb + abbbbbbbbb"
      ]
     },
     "execution_count": 4,
     "metadata": {},
     "output_type": "execute_result"
    }
   ],
   "source": [
    "e1.shortest(10)"
   ]
  },
  {
   "cell_type": "markdown",
   "metadata": {},
   "source": [
    "You may compose rational expressions using Python operators such as `+` for sum, `*` for multiplication (concatenation):"
   ]
  },
  {
   "cell_type": "code",
   "execution_count": 5,
   "metadata": {},
   "outputs": [
    {
     "data": {
      "text/latex": [
       "$a \\, {b}^{*} + a \\, {b}^{*} \\, a \\, {b}^{*}$"
      ],
      "text/plain": [
       "ab*+ab*ab*"
      ]
     },
     "execution_count": 5,
     "metadata": {},
     "output_type": "execute_result"
    }
   ],
   "source": [
    "e1 + e1 * e1"
   ]
  },
  {
   "cell_type": "markdown",
   "metadata": {},
   "source": [
    "Vcsn features different means to build an automaton from a rational expression.  The [expression.standard](expression.standard.ipynb) method builds the \"standard autamaton\", also known as the \"position automaton\", or the \"Glushkov automaton\":"
   ]
  },
  {
   "cell_type": "code",
   "execution_count": 6,
   "metadata": {},
   "outputs": [
    {
     "data": {
      "image/svg+xml": [
       "<?xml version=\"1.0\" encoding=\"UTF-8\" standalone=\"no\"?>\n",
       "<!DOCTYPE svg PUBLIC \"-//W3C//DTD SVG 1.1//EN\"\n",
       " \"http://www.w3.org/Graphics/SVG/1.1/DTD/svg11.dtd\">\n",
       "<!-- Generated by graphviz version 2.40.1 (20161225.0304)\n",
       " -->\n",
       "<!-- Title: %3 Pages: 1 -->\n",
       "<svg width=\"252pt\" height=\"89pt\"\n",
       " viewBox=\"0.00 0.00 252.00 88.50\" xmlns=\"http://www.w3.org/2000/svg\" xmlns:xlink=\"http://www.w3.org/1999/xlink\">\n",
       "<g id=\"graph0\" class=\"graph\" transform=\"scale(1 1) rotate(0) translate(4 84.5)\">\n",
       "<title>%3</title>\n",
       "<polygon fill=\"#ffffff\" stroke=\"transparent\" points=\"-4,4 -4,-84.5 248,-84.5 248,4 -4,4\"/>\n",
       "<!-- I0 -->\n",
       "<g id=\"node1\" class=\"node\">\n",
       "<title>I0</title>\n",
       "<ellipse fill=\"#000000\" stroke=\"#000000\" cx=\"0\" cy=\"-47.5\" rx=\"0\" ry=\"0\"/>\n",
       "</g>\n",
       "<!-- 0 -->\n",
       "<g id=\"node4\" class=\"node\">\n",
       "<title>0</title>\n",
       "<ellipse fill=\"#98f5ff\" stroke=\"#000000\" cx=\"51.5\" cy=\"-47.5\" rx=\"14.5\" ry=\"14.5\"/>\n",
       "<text text-anchor=\"middle\" x=\"51.5\" y=\"-44.4\" font-family=\"Times,serif\" font-size=\"12.00\" fill=\"#000000\">0</text>\n",
       "</g>\n",
       "<!-- I0&#45;&gt;0 -->\n",
       "<g id=\"edge1\" class=\"edge\">\n",
       "<title>I0&#45;&gt;0</title>\n",
       "<path fill=\"none\" stroke=\"#000000\" d=\"M.1477,-47.5C1.8156,-47.5 17.298,-47.5 30.83,-47.5\"/>\n",
       "<polygon fill=\"#000000\" stroke=\"#000000\" points=\"36.854,-47.5 30.854,-50.2001 33.854,-47.5 30.854,-47.5001 30.854,-47.5001 30.854,-47.5001 33.854,-47.5 30.854,-44.8001 36.854,-47.5 36.854,-47.5\"/>\n",
       "</g>\n",
       "<!-- F1 -->\n",
       "<g id=\"node2\" class=\"node\">\n",
       "<title>F1</title>\n",
       "<ellipse fill=\"#000000\" stroke=\"#000000\" cx=\"192.5\" cy=\"-80.5\" rx=\"0\" ry=\"0\"/>\n",
       "</g>\n",
       "<!-- F3 -->\n",
       "<g id=\"node3\" class=\"node\">\n",
       "<title>F3</title>\n",
       "<ellipse fill=\"#000000\" stroke=\"#000000\" cx=\"244\" cy=\"-14.5\" rx=\"0\" ry=\"0\"/>\n",
       "</g>\n",
       "<!-- 1 -->\n",
       "<g id=\"node5\" class=\"node\">\n",
       "<title>1</title>\n",
       "<ellipse fill=\"#98f5ff\" stroke=\"#000000\" cx=\"121.5\" cy=\"-47.5\" rx=\"14.5\" ry=\"14.5\"/>\n",
       "<text text-anchor=\"middle\" x=\"121.5\" y=\"-44.4\" font-family=\"Times,serif\" font-size=\"12.00\" fill=\"#000000\">1</text>\n",
       "</g>\n",
       "<!-- 0&#45;&gt;1 -->\n",
       "<g id=\"edge2\" class=\"edge\">\n",
       "<title>0&#45;&gt;1</title>\n",
       "<path fill=\"none\" stroke=\"#000000\" d=\"M66.004,-47.5C75.913,-47.5 89.206,-47.5 100.3,-47.5\"/>\n",
       "<polygon fill=\"#000000\" stroke=\"#000000\" points=\"106.53,-47.5 100.53,-50.2001 103.53,-47.5 100.53,-47.5001 100.53,-47.5001 100.53,-47.5001 103.53,-47.5 100.53,-44.8001 106.53,-47.5 106.53,-47.5\"/>\n",
       "<text text-anchor=\"middle\" x=\"86.5\" y=\"-51.3\" font-family=\"Times,serif\" font-size=\"14.00\" fill=\"#000000\">a</text>\n",
       "</g>\n",
       "<!-- 1&#45;&gt;F1 -->\n",
       "<g id=\"edge3\" class=\"edge\">\n",
       "<title>1&#45;&gt;F1</title>\n",
       "<path fill=\"none\" stroke=\"#000000\" d=\"M134.8546,-53.707C150.4204,-60.9419 175.444,-72.5726 186.6933,-77.8011\"/>\n",
       "<polygon fill=\"#000000\" stroke=\"#000000\" points=\"192.393,-80.4503 185.814,-80.3698 189.6725,-79.1858 186.952,-77.9213 186.952,-77.9213 186.952,-77.9213 189.6725,-79.1858 188.09,-75.4728 192.393,-80.4503 192.393,-80.4503\"/>\n",
       "</g>\n",
       "<!-- 3 -->\n",
       "<g id=\"node6\" class=\"node\">\n",
       "<title>3</title>\n",
       "<ellipse fill=\"#98f5ff\" stroke=\"#000000\" cx=\"192.5\" cy=\"-14.5\" rx=\"14.5\" ry=\"14.5\"/>\n",
       "<text text-anchor=\"middle\" x=\"192.5\" y=\"-11.4\" font-family=\"Times,serif\" font-size=\"12.00\" fill=\"#000000\">3</text>\n",
       "</g>\n",
       "<!-- 1&#45;&gt;3 -->\n",
       "<g id=\"edge4\" class=\"edge\">\n",
       "<title>1&#45;&gt;3</title>\n",
       "<path fill=\"none\" stroke=\"#000000\" d=\"M134.85,-41.293C145.76,-36.223 161.32,-28.994 173.52,-23.322\"/>\n",
       "<polygon fill=\"#000000\" stroke=\"#000000\" points=\"179.21,-20.679 174.9058,-25.6554 176.4892,-21.9428 173.7684,-23.2067 173.7684,-23.2067 173.7684,-23.2067 176.4892,-21.9428 172.6309,-20.7579 179.21,-20.679 179.21,-20.679\"/>\n",
       "<text text-anchor=\"middle\" x=\"157\" y=\"-36.3\" font-family=\"Times,serif\" font-size=\"14.00\" fill=\"#000000\">b</text>\n",
       "</g>\n",
       "<!-- 3&#45;&gt;F3 -->\n",
       "<g id=\"edge5\" class=\"edge\">\n",
       "<title>3&#45;&gt;F3</title>\n",
       "<path fill=\"none\" stroke=\"#000000\" d=\"M207.1201,-14.5C217.2606,-14.5 230.2527,-14.5 237.7999,-14.5\"/>\n",
       "<polygon fill=\"#000000\" stroke=\"#000000\" points=\"243.9374,-14.5 237.9375,-17.2001 240.9374,-14.5 237.9374,-14.5001 237.9374,-14.5001 237.9374,-14.5001 240.9374,-14.5 237.9374,-11.8001 243.9374,-14.5 243.9374,-14.5\"/>\n",
       "</g>\n",
       "<!-- 3&#45;&gt;3 -->\n",
       "<g id=\"edge6\" class=\"edge\">\n",
       "<title>3&#45;&gt;3</title>\n",
       "<path fill=\"none\" stroke=\"#000000\" d=\"M187.09,-28.192C185.45,-37.669 187.25,-47 192.5,-47 196.6,-47 198.6,-41.305 198.5,-34.294\"/>\n",
       "<polygon fill=\"#000000\" stroke=\"#000000\" points=\"197.91,-28.192 201.175,-33.9043 198.1988,-31.1781 198.4875,-34.1641 198.4875,-34.1641 198.4875,-34.1641 198.1988,-31.1781 195.8001,-34.424 197.91,-28.192 197.91,-28.192\"/>\n",
       "<text text-anchor=\"middle\" x=\"192.5\" y=\"-50.8\" font-family=\"Times,serif\" font-size=\"14.00\" fill=\"#000000\">b</text>\n",
       "</g>\n",
       "</g>\n",
       "</svg>\n"
      ],
      "text/plain": [
       "mutable_automaton<context<letterset<char_letters>, b>>"
      ]
     },
     "execution_count": 6,
     "metadata": {},
     "output_type": "execute_result"
    }
   ],
   "source": [
    "e1.standard()"
   ]
  },
  {
   "cell_type": "markdown",
   "metadata": {},
   "source": [
    "When it comes to displaying automata as graphs, there are several \"traditions\".  In Vcsn, initial states are denoted by an entering arrow, and final (or \"accepting\") states by an exiting arrow.  This automaton has one initial state, and two final states.\n",
    "\n",
    "The [expression.derived_term](expression.derived_term.ipynb) method builds the \"derived-term automaton\", aka, the Antimirov automaton."
   ]
  },
  {
   "cell_type": "code",
   "execution_count": 7,
   "metadata": {},
   "outputs": [
    {
     "data": {
      "image/svg+xml": [
       "<?xml version=\"1.0\" encoding=\"UTF-8\" standalone=\"no\"?>\n",
       "<!DOCTYPE svg PUBLIC \"-//W3C//DTD SVG 1.1//EN\"\n",
       " \"http://www.w3.org/Graphics/SVG/1.1/DTD/svg11.dtd\">\n",
       "<!-- Generated by graphviz version 2.40.1 (20161225.0304)\n",
       " -->\n",
       "<!-- Title: %3 Pages: 1 -->\n",
       "<svg width=\"181pt\" height=\"70pt\"\n",
       " viewBox=\"0.00 0.00 181.00 70.00\" xmlns=\"http://www.w3.org/2000/svg\" xmlns:xlink=\"http://www.w3.org/1999/xlink\">\n",
       "<g id=\"graph0\" class=\"graph\" transform=\"scale(1 1) rotate(0) translate(4 66)\">\n",
       "<title>%3</title>\n",
       "<polygon fill=\"#ffffff\" stroke=\"transparent\" points=\"-4,4 -4,-66 177,-66 177,4 -4,4\"/>\n",
       "<!-- I0 -->\n",
       "<g id=\"node1\" class=\"node\">\n",
       "<title>I0</title>\n",
       "<ellipse fill=\"#000000\" stroke=\"#000000\" cx=\"0\" cy=\"-14.5\" rx=\"0\" ry=\"0\"/>\n",
       "</g>\n",
       "<!-- 0 -->\n",
       "<g id=\"node3\" class=\"node\">\n",
       "<title>0</title>\n",
       "<path fill=\"#98f5ff\" stroke=\"#000000\" d=\"M56.3333,-29C56.3333,-29 46.6667,-29 46.6667,-29 41.8333,-29 37,-24.1667 37,-19.3333 37,-19.3333 37,-9.6667 37,-9.6667 37,-4.8333 41.8333,0 46.6667,0 46.6667,0 56.3333,0 56.3333,0 61.1667,0 66,-4.8333 66,-9.6667 66,-9.6667 66,-19.3333 66,-19.3333 66,-24.1667 61.1667,-29 56.3333,-29\"/>\n",
       "<text text-anchor=\"middle\" x=\"51.5\" y=\"-11.4\" font-family=\"Times,serif\" font-size=\"12.00\" fill=\"#000000\">ab*</text>\n",
       "</g>\n",
       "<!-- I0&#45;&gt;0 -->\n",
       "<g id=\"edge1\" class=\"edge\">\n",
       "<title>I0&#45;&gt;0</title>\n",
       "<path fill=\"none\" stroke=\"#000000\" d=\"M.1477,-14.5C1.8156,-14.5 17.298,-14.5 30.83,-14.5\"/>\n",
       "<polygon fill=\"#000000\" stroke=\"#000000\" points=\"36.854,-14.5 30.854,-17.2001 33.854,-14.5 30.854,-14.5001 30.854,-14.5001 30.854,-14.5001 33.854,-14.5 30.854,-11.8001 36.854,-14.5 36.854,-14.5\"/>\n",
       "</g>\n",
       "<!-- F1 -->\n",
       "<g id=\"node2\" class=\"node\">\n",
       "<title>F1</title>\n",
       "<ellipse fill=\"#000000\" stroke=\"#000000\" cx=\"173\" cy=\"-14.5\" rx=\"0\" ry=\"0\"/>\n",
       "</g>\n",
       "<!-- 1 -->\n",
       "<g id=\"node4\" class=\"node\">\n",
       "<title>1</title>\n",
       "<path fill=\"#98f5ff\" stroke=\"#000000\" d=\"M126.3333,-29C126.3333,-29 116.6667,-29 116.6667,-29 111.8333,-29 107,-24.1667 107,-19.3333 107,-19.3333 107,-9.6667 107,-9.6667 107,-4.8333 111.8333,0 116.6667,0 116.6667,0 126.3333,0 126.3333,0 131.1667,0 136,-4.8333 136,-9.6667 136,-9.6667 136,-19.3333 136,-19.3333 136,-24.1667 131.1667,-29 126.3333,-29\"/>\n",
       "<text text-anchor=\"middle\" x=\"121.5\" y=\"-11.4\" font-family=\"Times,serif\" font-size=\"12.00\" fill=\"#000000\">b*</text>\n",
       "</g>\n",
       "<!-- 0&#45;&gt;1 -->\n",
       "<g id=\"edge2\" class=\"edge\">\n",
       "<title>0&#45;&gt;1</title>\n",
       "<path fill=\"none\" stroke=\"#000000\" d=\"M66.004,-14.5C75.913,-14.5 89.206,-14.5 100.3,-14.5\"/>\n",
       "<polygon fill=\"#000000\" stroke=\"#000000\" points=\"106.53,-14.5 100.53,-17.2001 103.53,-14.5 100.53,-14.5001 100.53,-14.5001 100.53,-14.5001 103.53,-14.5 100.53,-11.8001 106.53,-14.5 106.53,-14.5\"/>\n",
       "<text text-anchor=\"middle\" x=\"86.5\" y=\"-18.3\" font-family=\"Times,serif\" font-size=\"14.00\" fill=\"#000000\">a</text>\n",
       "</g>\n",
       "<!-- 1&#45;&gt;F1 -->\n",
       "<g id=\"edge3\" class=\"edge\">\n",
       "<title>1&#45;&gt;F1</title>\n",
       "<path fill=\"none\" stroke=\"#000000\" d=\"M136.1201,-14.5C146.2606,-14.5 159.2527,-14.5 166.7999,-14.5\"/>\n",
       "<polygon fill=\"#000000\" stroke=\"#000000\" points=\"172.9374,-14.5 166.9375,-17.2001 169.9374,-14.5 166.9374,-14.5001 166.9374,-14.5001 166.9374,-14.5001 169.9374,-14.5 166.9374,-11.8001 172.9374,-14.5 172.9374,-14.5\"/>\n",
       "</g>\n",
       "<!-- 1&#45;&gt;1 -->\n",
       "<g id=\"edge4\" class=\"edge\">\n",
       "<title>1&#45;&gt;1</title>\n",
       "<path fill=\"none\" stroke=\"#000000\" d=\"M115.92,-29.206C114.58,-38.324 116.44,-47 121.5,-47 125.38,-47 127.37,-41.914 127.49,-35.438\"/>\n",
       "<polygon fill=\"#000000\" stroke=\"#000000\" points=\"127.08,-29.206 130.1682,-35.0158 127.277,-32.1995 127.474,-35.1931 127.474,-35.1931 127.474,-35.1931 127.277,-32.1995 124.7798,-35.3703 127.08,-29.206 127.08,-29.206\"/>\n",
       "<text text-anchor=\"middle\" x=\"121.5\" y=\"-50.8\" font-family=\"Times,serif\" font-size=\"14.00\" fill=\"#000000\">b</text>\n",
       "</g>\n",
       "</g>\n",
       "</svg>\n"
      ],
      "text/plain": [
       "expression_automaton<mutable_automaton<context<letterset<char_letters>, b>>>"
      ]
     },
     "execution_count": 7,
     "metadata": {},
     "output_type": "execute_result"
    }
   ],
   "source": [
    "a1 = e1.derived_term()\n",
    "a1"
   ]
  },
  {
   "cell_type": "markdown",
   "metadata": {},
   "source": [
    "Python operators that are accepted by rational expressions are also accepted by automata, with matching semantics."
   ]
  },
  {
   "cell_type": "code",
   "execution_count": 8,
   "metadata": {},
   "outputs": [
    {
     "data": {
      "image/svg+xml": [
       "<?xml version=\"1.0\" encoding=\"UTF-8\" standalone=\"no\"?>\n",
       "<!DOCTYPE svg PUBLIC \"-//W3C//DTD SVG 1.1//EN\"\n",
       " \"http://www.w3.org/Graphics/SVG/1.1/DTD/svg11.dtd\">\n",
       "<!-- Generated by graphviz version 2.40.1 (20161225.0304)\n",
       " -->\n",
       "<!-- Title: %3 Pages: 1 -->\n",
       "<svg width=\"292pt\" height=\"112pt\"\n",
       " viewBox=\"0.00 0.00 292.00 112.00\" xmlns=\"http://www.w3.org/2000/svg\" xmlns:xlink=\"http://www.w3.org/1999/xlink\">\n",
       "<g id=\"graph0\" class=\"graph\" transform=\"scale(1 1) rotate(0) translate(4 108)\">\n",
       "<title>%3</title>\n",
       "<polygon fill=\"#ffffff\" stroke=\"transparent\" points=\"-4,4 -4,-108 288,-108 288,4 -4,4\"/>\n",
       "<!-- I0 -->\n",
       "<g id=\"node1\" class=\"node\">\n",
       "<title>I0</title>\n",
       "<ellipse fill=\"#000000\" stroke=\"#000000\" cx=\"0\" cy=\"-56.5\" rx=\"0\" ry=\"0\"/>\n",
       "</g>\n",
       "<!-- 0 -->\n",
       "<g id=\"node3\" class=\"node\">\n",
       "<title>0</title>\n",
       "<path fill=\"#98f5ff\" stroke=\"#000000\" d=\"M88.3333,-71C88.3333,-71 46.6667,-71 46.6667,-71 41.8333,-71 37,-66.1667 37,-61.3333 37,-61.3333 37,-51.6667 37,-51.6667 37,-46.8333 41.8333,-42 46.6667,-42 46.6667,-42 88.3333,-42 88.3333,-42 93.1667,-42 98,-46.8333 98,-51.6667 98,-51.6667 98,-61.3333 98,-61.3333 98,-66.1667 93.1667,-71 88.3333,-71\"/>\n",
       "<text text-anchor=\"middle\" x=\"67.5\" y=\"-53.4\" font-family=\"Times,serif\" font-size=\"12.00\" fill=\"#000000\">ab*+ab*ab*</text>\n",
       "</g>\n",
       "<!-- I0&#45;&gt;0 -->\n",
       "<g id=\"edge1\" class=\"edge\">\n",
       "<title>I0&#45;&gt;0</title>\n",
       "<path fill=\"none\" stroke=\"#000000\" d=\"M.0489,-56.5C.9934,-56.5 15.468,-56.5 30.767,-56.5\"/>\n",
       "<polygon fill=\"#000000\" stroke=\"#000000\" points=\"36.873,-56.5 30.873,-59.2001 33.873,-56.5 30.873,-56.5001 30.873,-56.5001 30.873,-56.5001 33.873,-56.5 30.873,-53.8001 36.873,-56.5 36.873,-56.5\"/>\n",
       "</g>\n",
       "<!-- F1 -->\n",
       "<g id=\"node2\" class=\"node\">\n",
       "<title>F1</title>\n",
       "<ellipse fill=\"#000000\" stroke=\"#000000\" cx=\"284\" cy=\"-56.5\" rx=\"0\" ry=\"0\"/>\n",
       "</g>\n",
       "<!-- 1 -->\n",
       "<g id=\"node4\" class=\"node\">\n",
       "<title>1</title>\n",
       "<path fill=\"#98f5ff\" stroke=\"#000000\" d=\"M237.3333,-71C237.3333,-71 227.6667,-71 227.6667,-71 222.8333,-71 218,-66.1667 218,-61.3333 218,-61.3333 218,-51.6667 218,-51.6667 218,-46.8333 222.8333,-42 227.6667,-42 227.6667,-42 237.3333,-42 237.3333,-42 242.1667,-42 247,-46.8333 247,-51.6667 247,-51.6667 247,-61.3333 247,-61.3333 247,-66.1667 242.1667,-71 237.3333,-71\"/>\n",
       "<text text-anchor=\"middle\" x=\"232.5\" y=\"-53.4\" font-family=\"Times,serif\" font-size=\"12.00\" fill=\"#000000\">b*</text>\n",
       "</g>\n",
       "<!-- 0&#45;&gt;1 -->\n",
       "<g id=\"edge2\" class=\"edge\">\n",
       "<title>0&#45;&gt;1</title>\n",
       "<path fill=\"none\" stroke=\"#000000\" d=\"M98.17,-65.126C120.12,-70.218 150.37,-75.035 177,-71.5 188.74,-69.941 201.53,-66.603 211.87,-63.47\"/>\n",
       "<polygon fill=\"#000000\" stroke=\"#000000\" points=\"217.64,-61.665 212.7198,-66.0333 214.7768,-62.5607 211.9136,-63.4564 211.9136,-63.4564 211.9136,-63.4564 214.7768,-62.5607 211.1075,-60.8796 217.64,-61.665 217.64,-61.665\"/>\n",
       "<text text-anchor=\"middle\" x=\"158\" y=\"-76.3\" font-family=\"Times,serif\" font-size=\"14.00\" fill=\"#000000\">a</text>\n",
       "</g>\n",
       "<!-- 2 -->\n",
       "<g id=\"node5\" class=\"node\">\n",
       "<title>2</title>\n",
       "<path fill=\"#98f5ff\" stroke=\"#000000\" d=\"M167.3333,-29C167.3333,-29 148.6667,-29 148.6667,-29 143.8333,-29 139,-24.1667 139,-19.3333 139,-19.3333 139,-9.6667 139,-9.6667 139,-4.8333 143.8333,0 148.6667,0 148.6667,0 167.3333,0 167.3333,0 172.1667,0 177,-4.8333 177,-9.6667 177,-9.6667 177,-19.3333 177,-19.3333 177,-24.1667 172.1667,-29 167.3333,-29\"/>\n",
       "<text text-anchor=\"middle\" x=\"158\" y=\"-11.4\" font-family=\"Times,serif\" font-size=\"12.00\" fill=\"#000000\">b*ab*</text>\n",
       "</g>\n",
       "<!-- 0&#45;&gt;2 -->\n",
       "<g id=\"edge3\" class=\"edge\">\n",
       "<title>0&#45;&gt;2</title>\n",
       "<path fill=\"none\" stroke=\"#000000\" d=\"M98.139,-42.281C109.58,-36.971 122.42,-31.014 133.26,-25.981\"/>\n",
       "<polygon fill=\"#000000\" stroke=\"#000000\" points=\"138.73,-23.442 134.4245,-28.4172 136.0088,-24.7051 133.2877,-25.9682 133.2877,-25.9682 133.2877,-25.9682 136.0088,-24.7051 132.1509,-23.5192 138.73,-23.442 138.73,-23.442\"/>\n",
       "<text text-anchor=\"middle\" x=\"118.5\" y=\"-37.3\" font-family=\"Times,serif\" font-size=\"14.00\" fill=\"#000000\">a</text>\n",
       "</g>\n",
       "<!-- 1&#45;&gt;F1 -->\n",
       "<g id=\"edge4\" class=\"edge\">\n",
       "<title>1&#45;&gt;F1</title>\n",
       "<path fill=\"none\" stroke=\"#000000\" d=\"M247.1201,-56.5C257.2606,-56.5 270.2527,-56.5 277.7999,-56.5\"/>\n",
       "<polygon fill=\"#000000\" stroke=\"#000000\" points=\"283.9374,-56.5 277.9375,-59.2001 280.9374,-56.5 277.9374,-56.5001 277.9374,-56.5001 277.9374,-56.5001 280.9374,-56.5 277.9374,-53.8001 283.9374,-56.5 283.9374,-56.5\"/>\n",
       "</g>\n",
       "<!-- 1&#45;&gt;1 -->\n",
       "<g id=\"edge5\" class=\"edge\">\n",
       "<title>1&#45;&gt;1</title>\n",
       "<path fill=\"none\" stroke=\"#000000\" d=\"M226.92,-71.206C225.58,-80.324 227.44,-89 232.5,-89 236.38,-89 238.37,-83.914 238.49,-77.438\"/>\n",
       "<polygon fill=\"#000000\" stroke=\"#000000\" points=\"238.08,-71.206 241.1682,-77.0158 238.277,-74.1995 238.474,-77.1931 238.474,-77.1931 238.474,-77.1931 238.277,-74.1995 235.7798,-77.3703 238.08,-71.206 238.08,-71.206\"/>\n",
       "<text text-anchor=\"middle\" x=\"232.5\" y=\"-92.8\" font-family=\"Times,serif\" font-size=\"14.00\" fill=\"#000000\">b</text>\n",
       "</g>\n",
       "<!-- 2&#45;&gt;1 -->\n",
       "<g id=\"edge6\" class=\"edge\">\n",
       "<title>2&#45;&gt;1</title>\n",
       "<path fill=\"none\" stroke=\"#000000\" d=\"M177.19,-25.316C187.91,-31.36 201.26,-38.888 212.16,-45.034\"/>\n",
       "<polygon fill=\"#000000\" stroke=\"#000000\" points=\"217.61,-48.106 211.0573,-47.5118 214.9966,-46.6329 212.3831,-45.1597 212.3831,-45.1597 212.3831,-45.1597 214.9966,-46.6329 213.709,-42.8077 217.61,-48.106 217.61,-48.106\"/>\n",
       "<text text-anchor=\"middle\" x=\"197.5\" y=\"-42.3\" font-family=\"Times,serif\" font-size=\"14.00\" fill=\"#000000\">a</text>\n",
       "</g>\n",
       "<!-- 2&#45;&gt;2 -->\n",
       "<g id=\"edge7\" class=\"edge\">\n",
       "<title>2&#45;&gt;2</title>\n",
       "<path fill=\"none\" stroke=\"#000000\" d=\"M151.38,-29.206C149.78,-38.324 151.99,-47 158,-47 162.6,-47 164.98,-41.914 165.12,-35.438\"/>\n",
       "<polygon fill=\"#000000\" stroke=\"#000000\" points=\"164.62,-29.206 167.7913,-34.9708 164.86,-32.1964 165.0999,-35.1868 165.0999,-35.1868 165.0999,-35.1868 164.86,-32.1964 162.4086,-35.4028 164.62,-29.206 164.62,-29.206\"/>\n",
       "<text text-anchor=\"middle\" x=\"158\" y=\"-50.8\" font-family=\"Times,serif\" font-size=\"14.00\" fill=\"#000000\">b</text>\n",
       "</g>\n",
       "</g>\n",
       "</svg>\n"
      ],
      "text/plain": [
       "expression_automaton<mutable_automaton<context<letterset<char_letters>, b>>>"
      ]
     },
     "execution_count": 8,
     "metadata": {},
     "output_type": "execute_result"
    }
   ],
   "source": [
    "a2 = (e1 + e1*e1).derived_term()\n",
    "a2"
   ]
  },
  {
   "cell_type": "code",
   "execution_count": 9,
   "metadata": {},
   "outputs": [
    {
     "data": {
      "image/svg+xml": [
       "<?xml version=\"1.0\" encoding=\"UTF-8\" standalone=\"no\"?>\n",
       "<!DOCTYPE svg PUBLIC \"-//W3C//DTD SVG 1.1//EN\"\n",
       " \"http://www.w3.org/Graphics/SVG/1.1/DTD/svg11.dtd\">\n",
       "<!-- Generated by graphviz version 2.40.1 (20161225.0304)\n",
       " -->\n",
       "<!-- Title: %3 Pages: 1 -->\n",
       "<svg width=\"251pt\" height=\"150pt\"\n",
       " viewBox=\"0.00 0.00 251.00 150.00\" xmlns=\"http://www.w3.org/2000/svg\" xmlns:xlink=\"http://www.w3.org/1999/xlink\">\n",
       "<g id=\"graph0\" class=\"graph\" transform=\"scale(1 1) rotate(0) translate(4 146)\">\n",
       "<title>%3</title>\n",
       "<polygon fill=\"#ffffff\" stroke=\"transparent\" points=\"-4,4 -4,-146 247,-146 247,4 -4,4\"/>\n",
       "<!-- I0 -->\n",
       "<g id=\"node1\" class=\"node\">\n",
       "<title>I0</title>\n",
       "<ellipse fill=\"#000000\" stroke=\"#000000\" cx=\"0\" cy=\"-54.5\" rx=\"0\" ry=\"0\"/>\n",
       "</g>\n",
       "<!-- 0 -->\n",
       "<g id=\"node4\" class=\"node\">\n",
       "<title>0</title>\n",
       "<ellipse fill=\"#98f5ff\" stroke=\"#000000\" cx=\"51.5\" cy=\"-54.5\" rx=\"14.5\" ry=\"14.5\"/>\n",
       "<text text-anchor=\"middle\" x=\"51.5\" y=\"-51.4\" font-family=\"Times,serif\" font-size=\"12.00\" fill=\"#000000\">0</text>\n",
       "</g>\n",
       "<!-- I0&#45;&gt;0 -->\n",
       "<g id=\"edge1\" class=\"edge\">\n",
       "<title>I0&#45;&gt;0</title>\n",
       "<path fill=\"none\" stroke=\"#000000\" d=\"M.1477,-54.5C1.8156,-54.5 17.298,-54.5 30.83,-54.5\"/>\n",
       "<polygon fill=\"#000000\" stroke=\"#000000\" points=\"36.854,-54.5 30.854,-57.2001 33.854,-54.5 30.854,-54.5001 30.854,-54.5001 30.854,-54.5001 33.854,-54.5 30.854,-51.8001 36.854,-54.5 36.854,-54.5\"/>\n",
       "</g>\n",
       "<!-- F1 -->\n",
       "<g id=\"node2\" class=\"node\">\n",
       "<title>F1</title>\n",
       "<ellipse fill=\"#000000\" stroke=\"#000000\" cx=\"191.5\" cy=\"-94.5\" rx=\"0\" ry=\"0\"/>\n",
       "</g>\n",
       "<!-- F3 -->\n",
       "<g id=\"node3\" class=\"node\">\n",
       "<title>F3</title>\n",
       "<ellipse fill=\"#000000\" stroke=\"#000000\" cx=\"243\" cy=\"-14.5\" rx=\"0\" ry=\"0\"/>\n",
       "</g>\n",
       "<!-- 1 -->\n",
       "<g id=\"node5\" class=\"node\">\n",
       "<title>1</title>\n",
       "<ellipse fill=\"#98f5ff\" stroke=\"#000000\" cx=\"121.5\" cy=\"-94.5\" rx=\"14.5\" ry=\"14.5\"/>\n",
       "<text text-anchor=\"middle\" x=\"121.5\" y=\"-91.4\" font-family=\"Times,serif\" font-size=\"12.00\" fill=\"#000000\">1</text>\n",
       "</g>\n",
       "<!-- 0&#45;&gt;1 -->\n",
       "<g id=\"edge2\" class=\"edge\">\n",
       "<title>0&#45;&gt;1</title>\n",
       "<path fill=\"none\" stroke=\"#000000\" d=\"M64.339,-61.837C75.292,-68.095 91.163,-77.165 103.4,-84.16\"/>\n",
       "<polygon fill=\"#000000\" stroke=\"#000000\" points=\"108.74,-87.21 102.1908,-86.5787 106.135,-85.7221 103.5299,-84.2342 103.5299,-84.2342 103.5299,-84.2342 106.135,-85.7221 104.8691,-81.8896 108.74,-87.21 108.74,-87.21\"/>\n",
       "<text text-anchor=\"middle\" x=\"86.5\" y=\"-79.3\" font-family=\"Times,serif\" font-size=\"14.00\" fill=\"#000000\">a</text>\n",
       "</g>\n",
       "<!-- 2 -->\n",
       "<g id=\"node6\" class=\"node\">\n",
       "<title>2</title>\n",
       "<ellipse fill=\"#98f5ff\" stroke=\"#000000\" cx=\"121.5\" cy=\"-14.5\" rx=\"14.5\" ry=\"14.5\"/>\n",
       "<text text-anchor=\"middle\" x=\"121.5\" y=\"-11.4\" font-family=\"Times,serif\" font-size=\"12.00\" fill=\"#000000\">2</text>\n",
       "</g>\n",
       "<!-- 0&#45;&gt;2 -->\n",
       "<g id=\"edge3\" class=\"edge\">\n",
       "<title>0&#45;&gt;2</title>\n",
       "<path fill=\"none\" stroke=\"#000000\" d=\"M64.339,-47.163C75.292,-40.905 91.163,-31.835 103.4,-24.84\"/>\n",
       "<polygon fill=\"#000000\" stroke=\"#000000\" points=\"108.74,-21.79 104.8691,-27.1104 106.135,-23.2779 103.5299,-24.7658 103.5299,-24.7658 103.5299,-24.7658 106.135,-23.2779 102.1908,-22.4213 108.74,-21.79 108.74,-21.79\"/>\n",
       "<text text-anchor=\"middle\" x=\"86.5\" y=\"-40.3\" font-family=\"Times,serif\" font-size=\"14.00\" fill=\"#000000\">a</text>\n",
       "</g>\n",
       "<!-- 1&#45;&gt;F1 -->\n",
       "<g id=\"edge4\" class=\"edge\">\n",
       "<title>1&#45;&gt;F1</title>\n",
       "<path fill=\"none\" stroke=\"#000000\" d=\"M136.004,-94.5C151.2114,-94.5 174.3895,-94.5 185.3487,-94.5\"/>\n",
       "<polygon fill=\"#000000\" stroke=\"#000000\" points=\"191.399,-94.5 185.399,-97.2001 188.399,-94.5 185.399,-94.5001 185.399,-94.5001 185.399,-94.5001 188.399,-94.5 185.3989,-91.8001 191.399,-94.5 191.399,-94.5\"/>\n",
       "</g>\n",
       "<!-- 1&#45;&gt;1 -->\n",
       "<g id=\"edge5\" class=\"edge\">\n",
       "<title>1&#45;&gt;1</title>\n",
       "<path fill=\"none\" stroke=\"#000000\" d=\"M115.81,-107.85C113.96,-117.45 115.86,-127 121.5,-127 125.91,-127 128.03,-121.17 127.87,-114.04\"/>\n",
       "<polygon fill=\"#000000\" stroke=\"#000000\" points=\"127.19,-107.85 130.5291,-113.5192 127.5176,-110.8321 127.8453,-113.8141 127.8453,-113.8141 127.8453,-113.8141 127.5176,-110.8321 125.1614,-114.109 127.19,-107.85 127.19,-107.85\"/>\n",
       "<text text-anchor=\"middle\" x=\"121.5\" y=\"-130.8\" font-family=\"Times,serif\" font-size=\"14.00\" fill=\"#000000\">b</text>\n",
       "</g>\n",
       "<!-- 2&#45;&gt;2 -->\n",
       "<g id=\"edge6\" class=\"edge\">\n",
       "<title>2&#45;&gt;2</title>\n",
       "<path fill=\"none\" stroke=\"#000000\" d=\"M115.81,-27.854C113.96,-37.445 115.86,-47 121.5,-47 125.91,-47 128.03,-41.168 127.87,-34.043\"/>\n",
       "<polygon fill=\"#000000\" stroke=\"#000000\" points=\"127.19,-27.854 130.5292,-33.5232 127.5177,-30.8361 127.8454,-33.8181 127.8454,-33.8181 127.8454,-33.8181 127.5177,-30.8361 125.1615,-34.113 127.19,-27.854 127.19,-27.854\"/>\n",
       "<text text-anchor=\"middle\" x=\"121.5\" y=\"-50.8\" font-family=\"Times,serif\" font-size=\"14.00\" fill=\"#000000\">b</text>\n",
       "</g>\n",
       "<!-- 3 -->\n",
       "<g id=\"node7\" class=\"node\">\n",
       "<title>3</title>\n",
       "<ellipse fill=\"#98f5ff\" stroke=\"#000000\" cx=\"191.5\" cy=\"-14.5\" rx=\"14.5\" ry=\"14.5\"/>\n",
       "<text text-anchor=\"middle\" x=\"191.5\" y=\"-11.4\" font-family=\"Times,serif\" font-size=\"12.00\" fill=\"#000000\">3</text>\n",
       "</g>\n",
       "<!-- 2&#45;&gt;3 -->\n",
       "<g id=\"edge7\" class=\"edge\">\n",
       "<title>2&#45;&gt;3</title>\n",
       "<path fill=\"none\" stroke=\"#000000\" d=\"M136,-14.5C145.91,-14.5 159.21,-14.5 170.3,-14.5\"/>\n",
       "<polygon fill=\"#000000\" stroke=\"#000000\" points=\"176.53,-14.5 170.53,-17.2001 173.53,-14.5 170.53,-14.5001 170.53,-14.5001 170.53,-14.5001 173.53,-14.5 170.53,-11.8001 176.53,-14.5 176.53,-14.5\"/>\n",
       "<text text-anchor=\"middle\" x=\"156.5\" y=\"-18.3\" font-family=\"Times,serif\" font-size=\"14.00\" fill=\"#000000\">a</text>\n",
       "</g>\n",
       "<!-- 3&#45;&gt;F3 -->\n",
       "<g id=\"edge8\" class=\"edge\">\n",
       "<title>3&#45;&gt;F3</title>\n",
       "<path fill=\"none\" stroke=\"#000000\" d=\"M206.1201,-14.5C216.2606,-14.5 229.2527,-14.5 236.7999,-14.5\"/>\n",
       "<polygon fill=\"#000000\" stroke=\"#000000\" points=\"242.9374,-14.5 236.9375,-17.2001 239.9374,-14.5 236.9374,-14.5001 236.9374,-14.5001 236.9374,-14.5001 239.9374,-14.5 236.9374,-11.8001 242.9374,-14.5 242.9374,-14.5\"/>\n",
       "</g>\n",
       "<!-- 3&#45;&gt;3 -->\n",
       "<g id=\"edge9\" class=\"edge\">\n",
       "<title>3&#45;&gt;3</title>\n",
       "<path fill=\"none\" stroke=\"#000000\" d=\"M186.09,-28.192C184.45,-37.669 186.25,-47 191.5,-47 195.6,-47 197.6,-41.305 197.5,-34.294\"/>\n",
       "<polygon fill=\"#000000\" stroke=\"#000000\" points=\"196.91,-28.192 200.175,-33.9043 197.1988,-31.1781 197.4875,-34.1641 197.4875,-34.1641 197.4875,-34.1641 197.1988,-31.1781 194.8001,-34.424 196.91,-28.192 196.91,-28.192\"/>\n",
       "<text text-anchor=\"middle\" x=\"191.5\" y=\"-50.8\" font-family=\"Times,serif\" font-size=\"14.00\" fill=\"#000000\">b</text>\n",
       "</g>\n",
       "</g>\n",
       "</svg>\n"
      ],
      "text/plain": [
       "mutable_automaton<context<letterset<char_letters>, b>>"
      ]
     },
     "execution_count": 9,
     "metadata": {},
     "output_type": "execute_result"
    }
   ],
   "source": [
    "a3 = a1 + a1 * a1\n",
    "a3"
   ]
  },
  {
   "cell_type": "markdown",
   "metadata": {},
   "source": [
    "Well, those two automata are not equal (or more rigorously \"isomorphic\"), but they are equivalent:"
   ]
  },
  {
   "cell_type": "code",
   "execution_count": 10,
   "metadata": {},
   "outputs": [
    {
     "data": {
      "text/plain": [
       "True"
      ]
     },
     "execution_count": 10,
     "metadata": {},
     "output_type": "execute_result"
    }
   ],
   "source": [
    "a2.is_equivalent(a3)"
   ]
  },
  {
   "cell_type": "markdown",
   "metadata": {},
   "source": [
    "All the classical algorithms about automata are implemented:"
   ]
  },
  {
   "cell_type": "code",
   "execution_count": 11,
   "metadata": {},
   "outputs": [
    {
     "data": {
      "image/svg+xml": [
       "<?xml version=\"1.0\" encoding=\"UTF-8\" standalone=\"no\"?>\n",
       "<!DOCTYPE svg PUBLIC \"-//W3C//DTD SVG 1.1//EN\"\n",
       " \"http://www.w3.org/Graphics/SVG/1.1/DTD/svg11.dtd\">\n",
       "<!-- Generated by graphviz version 2.40.1 (20161225.0304)\n",
       " -->\n",
       "<!-- Title: %3 Pages: 1 -->\n",
       "<svg width=\"251pt\" height=\"150pt\"\n",
       " viewBox=\"0.00 0.00 251.00 150.00\" xmlns=\"http://www.w3.org/2000/svg\" xmlns:xlink=\"http://www.w3.org/1999/xlink\">\n",
       "<g id=\"graph0\" class=\"graph\" transform=\"scale(1 1) rotate(0) translate(4 146)\">\n",
       "<title>%3</title>\n",
       "<polygon fill=\"#ffffff\" stroke=\"transparent\" points=\"-4,4 -4,-146 247,-146 247,4 -4,4\"/>\n",
       "<!-- I0 -->\n",
       "<g id=\"node1\" class=\"node\">\n",
       "<title>I0</title>\n",
       "<ellipse fill=\"#000000\" stroke=\"#000000\" cx=\"0\" cy=\"-54.5\" rx=\"0\" ry=\"0\"/>\n",
       "</g>\n",
       "<!-- 0 -->\n",
       "<g id=\"node4\" class=\"node\">\n",
       "<title>0</title>\n",
       "<ellipse fill=\"#98f5ff\" stroke=\"#000000\" cx=\"51.5\" cy=\"-54.5\" rx=\"14.5\" ry=\"14.5\"/>\n",
       "<text text-anchor=\"middle\" x=\"51.5\" y=\"-51.4\" font-family=\"Times,serif\" font-size=\"12.00\" fill=\"#000000\">0</text>\n",
       "</g>\n",
       "<!-- I0&#45;&gt;0 -->\n",
       "<g id=\"edge1\" class=\"edge\">\n",
       "<title>I0&#45;&gt;0</title>\n",
       "<path fill=\"none\" stroke=\"#000000\" d=\"M.1477,-54.5C1.8156,-54.5 17.298,-54.5 30.83,-54.5\"/>\n",
       "<polygon fill=\"#000000\" stroke=\"#000000\" points=\"36.854,-54.5 30.854,-57.2001 33.854,-54.5 30.854,-54.5001 30.854,-54.5001 30.854,-54.5001 33.854,-54.5 30.854,-51.8001 36.854,-54.5 36.854,-54.5\"/>\n",
       "</g>\n",
       "<!-- F1 -->\n",
       "<g id=\"node2\" class=\"node\">\n",
       "<title>F1</title>\n",
       "<ellipse fill=\"#000000\" stroke=\"#000000\" cx=\"191.5\" cy=\"-94.5\" rx=\"0\" ry=\"0\"/>\n",
       "</g>\n",
       "<!-- F3 -->\n",
       "<g id=\"node3\" class=\"node\">\n",
       "<title>F3</title>\n",
       "<ellipse fill=\"#000000\" stroke=\"#000000\" cx=\"243\" cy=\"-14.5\" rx=\"0\" ry=\"0\"/>\n",
       "</g>\n",
       "<!-- 1 -->\n",
       "<g id=\"node5\" class=\"node\">\n",
       "<title>1</title>\n",
       "<ellipse fill=\"#98f5ff\" stroke=\"#000000\" cx=\"121.5\" cy=\"-94.5\" rx=\"14.5\" ry=\"14.5\"/>\n",
       "<text text-anchor=\"middle\" x=\"121.5\" y=\"-91.4\" font-family=\"Times,serif\" font-size=\"12.00\" fill=\"#000000\">1</text>\n",
       "</g>\n",
       "<!-- 0&#45;&gt;1 -->\n",
       "<g id=\"edge2\" class=\"edge\">\n",
       "<title>0&#45;&gt;1</title>\n",
       "<path fill=\"none\" stroke=\"#000000\" d=\"M64.339,-61.837C75.292,-68.095 91.163,-77.165 103.4,-84.16\"/>\n",
       "<polygon fill=\"#000000\" stroke=\"#000000\" points=\"108.74,-87.21 102.1908,-86.5787 106.135,-85.7221 103.5299,-84.2342 103.5299,-84.2342 103.5299,-84.2342 106.135,-85.7221 104.8691,-81.8896 108.74,-87.21 108.74,-87.21\"/>\n",
       "<text text-anchor=\"middle\" x=\"86.5\" y=\"-79.3\" font-family=\"Times,serif\" font-size=\"14.00\" fill=\"#000000\">a</text>\n",
       "</g>\n",
       "<!-- 2 -->\n",
       "<g id=\"node6\" class=\"node\">\n",
       "<title>2</title>\n",
       "<ellipse fill=\"#98f5ff\" stroke=\"#000000\" cx=\"121.5\" cy=\"-14.5\" rx=\"14.5\" ry=\"14.5\"/>\n",
       "<text text-anchor=\"middle\" x=\"121.5\" y=\"-11.4\" font-family=\"Times,serif\" font-size=\"12.00\" fill=\"#000000\">2</text>\n",
       "</g>\n",
       "<!-- 0&#45;&gt;2 -->\n",
       "<g id=\"edge3\" class=\"edge\">\n",
       "<title>0&#45;&gt;2</title>\n",
       "<path fill=\"none\" stroke=\"#000000\" d=\"M64.339,-47.163C75.292,-40.905 91.163,-31.835 103.4,-24.84\"/>\n",
       "<polygon fill=\"#000000\" stroke=\"#000000\" points=\"108.74,-21.79 104.8691,-27.1104 106.135,-23.2779 103.5299,-24.7658 103.5299,-24.7658 103.5299,-24.7658 106.135,-23.2779 102.1908,-22.4213 108.74,-21.79 108.74,-21.79\"/>\n",
       "<text text-anchor=\"middle\" x=\"86.5\" y=\"-40.3\" font-family=\"Times,serif\" font-size=\"14.00\" fill=\"#000000\">a</text>\n",
       "</g>\n",
       "<!-- 1&#45;&gt;F1 -->\n",
       "<g id=\"edge4\" class=\"edge\">\n",
       "<title>1&#45;&gt;F1</title>\n",
       "<path fill=\"none\" stroke=\"#000000\" d=\"M136.004,-94.5C151.2114,-94.5 174.3895,-94.5 185.3487,-94.5\"/>\n",
       "<polygon fill=\"#000000\" stroke=\"#000000\" points=\"191.399,-94.5 185.399,-97.2001 188.399,-94.5 185.399,-94.5001 185.399,-94.5001 185.399,-94.5001 188.399,-94.5 185.3989,-91.8001 191.399,-94.5 191.399,-94.5\"/>\n",
       "</g>\n",
       "<!-- 1&#45;&gt;1 -->\n",
       "<g id=\"edge5\" class=\"edge\">\n",
       "<title>1&#45;&gt;1</title>\n",
       "<path fill=\"none\" stroke=\"#000000\" d=\"M115.81,-107.85C113.96,-117.45 115.86,-127 121.5,-127 125.91,-127 128.03,-121.17 127.87,-114.04\"/>\n",
       "<polygon fill=\"#000000\" stroke=\"#000000\" points=\"127.19,-107.85 130.5291,-113.5192 127.5176,-110.8321 127.8453,-113.8141 127.8453,-113.8141 127.8453,-113.8141 127.5176,-110.8321 125.1614,-114.109 127.19,-107.85 127.19,-107.85\"/>\n",
       "<text text-anchor=\"middle\" x=\"121.5\" y=\"-130.8\" font-family=\"Times,serif\" font-size=\"14.00\" fill=\"#000000\">b</text>\n",
       "</g>\n",
       "<!-- 2&#45;&gt;2 -->\n",
       "<g id=\"edge6\" class=\"edge\">\n",
       "<title>2&#45;&gt;2</title>\n",
       "<path fill=\"none\" stroke=\"#000000\" d=\"M115.81,-27.854C113.96,-37.445 115.86,-47 121.5,-47 125.91,-47 128.03,-41.168 127.87,-34.043\"/>\n",
       "<polygon fill=\"#000000\" stroke=\"#000000\" points=\"127.19,-27.854 130.5292,-33.5232 127.5177,-30.8361 127.8454,-33.8181 127.8454,-33.8181 127.8454,-33.8181 127.5177,-30.8361 125.1615,-34.113 127.19,-27.854 127.19,-27.854\"/>\n",
       "<text text-anchor=\"middle\" x=\"121.5\" y=\"-50.8\" font-family=\"Times,serif\" font-size=\"14.00\" fill=\"#000000\">b</text>\n",
       "</g>\n",
       "<!-- 3 -->\n",
       "<g id=\"node7\" class=\"node\">\n",
       "<title>3</title>\n",
       "<ellipse fill=\"#98f5ff\" stroke=\"#000000\" cx=\"191.5\" cy=\"-14.5\" rx=\"14.5\" ry=\"14.5\"/>\n",
       "<text text-anchor=\"middle\" x=\"191.5\" y=\"-11.4\" font-family=\"Times,serif\" font-size=\"12.00\" fill=\"#000000\">3</text>\n",
       "</g>\n",
       "<!-- 2&#45;&gt;3 -->\n",
       "<g id=\"edge7\" class=\"edge\">\n",
       "<title>2&#45;&gt;3</title>\n",
       "<path fill=\"none\" stroke=\"#000000\" d=\"M136,-14.5C145.91,-14.5 159.21,-14.5 170.3,-14.5\"/>\n",
       "<polygon fill=\"#000000\" stroke=\"#000000\" points=\"176.53,-14.5 170.53,-17.2001 173.53,-14.5 170.53,-14.5001 170.53,-14.5001 170.53,-14.5001 173.53,-14.5 170.53,-11.8001 176.53,-14.5 176.53,-14.5\"/>\n",
       "<text text-anchor=\"middle\" x=\"156.5\" y=\"-18.3\" font-family=\"Times,serif\" font-size=\"14.00\" fill=\"#000000\">a</text>\n",
       "</g>\n",
       "<!-- 3&#45;&gt;F3 -->\n",
       "<g id=\"edge8\" class=\"edge\">\n",
       "<title>3&#45;&gt;F3</title>\n",
       "<path fill=\"none\" stroke=\"#000000\" d=\"M206.1201,-14.5C216.2606,-14.5 229.2527,-14.5 236.7999,-14.5\"/>\n",
       "<polygon fill=\"#000000\" stroke=\"#000000\" points=\"242.9374,-14.5 236.9375,-17.2001 239.9374,-14.5 236.9374,-14.5001 236.9374,-14.5001 236.9374,-14.5001 239.9374,-14.5 236.9374,-11.8001 242.9374,-14.5 242.9374,-14.5\"/>\n",
       "</g>\n",
       "<!-- 3&#45;&gt;3 -->\n",
       "<g id=\"edge9\" class=\"edge\">\n",
       "<title>3&#45;&gt;3</title>\n",
       "<path fill=\"none\" stroke=\"#000000\" d=\"M186.09,-28.192C184.45,-37.669 186.25,-47 191.5,-47 195.6,-47 197.6,-41.305 197.5,-34.294\"/>\n",
       "<polygon fill=\"#000000\" stroke=\"#000000\" points=\"196.91,-28.192 200.175,-33.9043 197.1988,-31.1781 197.4875,-34.1641 197.4875,-34.1641 197.4875,-34.1641 197.1988,-31.1781 194.8001,-34.424 196.91,-28.192 196.91,-28.192\"/>\n",
       "<text text-anchor=\"middle\" x=\"191.5\" y=\"-50.8\" font-family=\"Times,serif\" font-size=\"14.00\" fill=\"#000000\">b</text>\n",
       "</g>\n",
       "</g>\n",
       "</svg>\n"
      ],
      "text/plain": [
       "mutable_automaton<context<letterset<char_letters>, b>>"
      ]
     },
     "execution_count": 11,
     "metadata": {},
     "output_type": "execute_result"
    }
   ],
   "source": [
    "a3"
   ]
  },
  {
   "cell_type": "code",
   "execution_count": 12,
   "metadata": {},
   "outputs": [
    {
     "data": {
      "image/svg+xml": [
       "<?xml version=\"1.0\" encoding=\"UTF-8\" standalone=\"no\"?>\n",
       "<!DOCTYPE svg PUBLIC \"-//W3C//DTD SVG 1.1//EN\"\n",
       " \"http://www.w3.org/Graphics/SVG/1.1/DTD/svg11.dtd\">\n",
       "<!-- Generated by graphviz version 2.40.1 (20161225.0304)\n",
       " -->\n",
       "<!-- Title: %3 Pages: 1 -->\n",
       "<svg width=\"252pt\" height=\"103pt\"\n",
       " viewBox=\"0.00 0.00 252.00 103.00\" xmlns=\"http://www.w3.org/2000/svg\" xmlns:xlink=\"http://www.w3.org/1999/xlink\">\n",
       "<g id=\"graph0\" class=\"graph\" transform=\"scale(1 1) rotate(0) translate(4 99)\">\n",
       "<title>%3</title>\n",
       "<polygon fill=\"#ffffff\" stroke=\"transparent\" points=\"-4,4 -4,-99 248,-99 248,4 -4,4\"/>\n",
       "<!-- I0 -->\n",
       "<g id=\"node1\" class=\"node\">\n",
       "<title>I0</title>\n",
       "<ellipse fill=\"#000000\" stroke=\"#000000\" cx=\"0\" cy=\"-47.5\" rx=\"0\" ry=\"0\"/>\n",
       "</g>\n",
       "<!-- 0 -->\n",
       "<g id=\"node4\" class=\"node\">\n",
       "<title>0</title>\n",
       "<path fill=\"#98f5ff\" stroke=\"#000000\" d=\"M56.3333,-62C56.3333,-62 46.6667,-62 46.6667,-62 41.8333,-62 37,-57.1667 37,-52.3333 37,-52.3333 37,-42.6667 37,-42.6667 37,-37.8333 41.8333,-33 46.6667,-33 46.6667,-33 56.3333,-33 56.3333,-33 61.1667,-33 66,-37.8333 66,-42.6667 66,-42.6667 66,-52.3333 66,-52.3333 66,-57.1667 61.1667,-62 56.3333,-62\"/>\n",
       "<text text-anchor=\"middle\" x=\"51.5\" y=\"-44.4\" font-family=\"Times,serif\" font-size=\"12.00\" fill=\"#000000\">0</text>\n",
       "</g>\n",
       "<!-- I0&#45;&gt;0 -->\n",
       "<g id=\"edge1\" class=\"edge\">\n",
       "<title>I0&#45;&gt;0</title>\n",
       "<path fill=\"none\" stroke=\"#000000\" d=\"M.1477,-47.5C1.8156,-47.5 17.298,-47.5 30.83,-47.5\"/>\n",
       "<polygon fill=\"#000000\" stroke=\"#000000\" points=\"36.854,-47.5 30.854,-50.2001 33.854,-47.5 30.854,-47.5001 30.854,-47.5001 30.854,-47.5001 33.854,-47.5 30.854,-44.8001 36.854,-47.5 36.854,-47.5\"/>\n",
       "</g>\n",
       "<!-- F1 -->\n",
       "<g id=\"node2\" class=\"node\">\n",
       "<title>F1</title>\n",
       "<ellipse fill=\"#000000\" stroke=\"#000000\" cx=\"192.5\" cy=\"-80.5\" rx=\"0\" ry=\"0\"/>\n",
       "</g>\n",
       "<!-- F2 -->\n",
       "<g id=\"node3\" class=\"node\">\n",
       "<title>F2</title>\n",
       "<ellipse fill=\"#000000\" stroke=\"#000000\" cx=\"244\" cy=\"-14.5\" rx=\"0\" ry=\"0\"/>\n",
       "</g>\n",
       "<!-- 1 -->\n",
       "<g id=\"node5\" class=\"node\">\n",
       "<title>1</title>\n",
       "<path fill=\"#98f5ff\" stroke=\"#000000\" d=\"M127.3333,-62C127.3333,-62 116.6667,-62 116.6667,-62 111.8333,-62 107,-57.1667 107,-52.3333 107,-52.3333 107,-42.6667 107,-42.6667 107,-37.8333 111.8333,-33 116.6667,-33 116.6667,-33 127.3333,-33 127.3333,-33 132.1667,-33 137,-37.8333 137,-42.6667 137,-42.6667 137,-52.3333 137,-52.3333 137,-57.1667 132.1667,-62 127.3333,-62\"/>\n",
       "<text text-anchor=\"middle\" x=\"122\" y=\"-44.4\" font-family=\"Times,serif\" font-size=\"12.00\" fill=\"#000000\">1, 2</text>\n",
       "</g>\n",
       "<!-- 0&#45;&gt;1 -->\n",
       "<g id=\"edge2\" class=\"edge\">\n",
       "<title>0&#45;&gt;1</title>\n",
       "<path fill=\"none\" stroke=\"#000000\" d=\"M66.108,-47.5C76.087,-47.5 89.475,-47.5 100.65,-47.5\"/>\n",
       "<polygon fill=\"#000000\" stroke=\"#000000\" points=\"106.92,-47.5 100.92,-50.2001 103.92,-47.5 100.92,-47.5001 100.92,-47.5001 100.92,-47.5001 103.92,-47.5 100.92,-44.8001 106.92,-47.5 106.92,-47.5\"/>\n",
       "<text text-anchor=\"middle\" x=\"86.5\" y=\"-51.3\" font-family=\"Times,serif\" font-size=\"14.00\" fill=\"#000000\">a</text>\n",
       "</g>\n",
       "<!-- 1&#45;&gt;F1 -->\n",
       "<g id=\"edge3\" class=\"edge\">\n",
       "<title>1&#45;&gt;F1</title>\n",
       "<path fill=\"none\" stroke=\"#000000\" d=\"M137.2975,-54.6605C152.8332,-61.9326 176.0789,-72.8135 186.7591,-77.8128\"/>\n",
       "<polygon fill=\"#000000\" stroke=\"#000000\" points=\"192.4005,-80.4534 185.8217,-80.3551 189.6834,-79.1816 186.9663,-77.9097 186.9663,-77.9097 186.9663,-77.9097 189.6834,-79.1816 188.111,-75.4644 192.4005,-80.4534 192.4005,-80.4534\"/>\n",
       "</g>\n",
       "<!-- 1&#45;&gt;1 -->\n",
       "<g id=\"edge4\" class=\"edge\">\n",
       "<title>1&#45;&gt;1</title>\n",
       "<path fill=\"none\" stroke=\"#000000\" d=\"M116.07,-62.206C114.65,-71.324 116.62,-80 122,-80 126.12,-80 128.24,-74.914 128.37,-68.438\"/>\n",
       "<polygon fill=\"#000000\" stroke=\"#000000\" points=\"127.93,-62.206 131.046,-68.0009 128.1413,-65.1986 128.3527,-68.1911 128.3527,-68.1911 128.3527,-68.1911 128.1413,-65.1986 125.6594,-68.3813 127.93,-62.206 127.93,-62.206\"/>\n",
       "<text text-anchor=\"middle\" x=\"122\" y=\"-83.8\" font-family=\"Times,serif\" font-size=\"14.00\" fill=\"#000000\">b</text>\n",
       "</g>\n",
       "<!-- 2 -->\n",
       "<g id=\"node6\" class=\"node\">\n",
       "<title>2</title>\n",
       "<path fill=\"#98f5ff\" stroke=\"#000000\" d=\"M197.3333,-29C197.3333,-29 187.6667,-29 187.6667,-29 182.8333,-29 178,-24.1667 178,-19.3333 178,-19.3333 178,-9.6667 178,-9.6667 178,-4.8333 182.8333,0 187.6667,0 187.6667,0 197.3333,0 197.3333,0 202.1667,0 207,-4.8333 207,-9.6667 207,-9.6667 207,-19.3333 207,-19.3333 207,-24.1667 202.1667,-29 197.3333,-29\"/>\n",
       "<text text-anchor=\"middle\" x=\"192.5\" y=\"-11.4\" font-family=\"Times,serif\" font-size=\"12.00\" fill=\"#000000\">3</text>\n",
       "</g>\n",
       "<!-- 1&#45;&gt;2 -->\n",
       "<g id=\"edge5\" class=\"edge\">\n",
       "<title>1&#45;&gt;2</title>\n",
       "<path fill=\"none\" stroke=\"#000000\" d=\"M137.3,-40.339C147.51,-35.561 161.04,-29.225 172.16,-24.023\"/>\n",
       "<polygon fill=\"#000000\" stroke=\"#000000\" points=\"177.72,-21.42 173.4308,-26.4093 175.003,-22.692 172.286,-23.9641 172.286,-23.9641 172.286,-23.9641 175.003,-22.692 171.1412,-21.5188 177.72,-21.42 177.72,-21.42\"/>\n",
       "<text text-anchor=\"middle\" x=\"157.5\" y=\"-36.3\" font-family=\"Times,serif\" font-size=\"14.00\" fill=\"#000000\">a</text>\n",
       "</g>\n",
       "<!-- 2&#45;&gt;F2 -->\n",
       "<g id=\"edge6\" class=\"edge\">\n",
       "<title>2&#45;&gt;F2</title>\n",
       "<path fill=\"none\" stroke=\"#000000\" d=\"M207.1201,-14.5C217.2606,-14.5 230.2527,-14.5 237.7999,-14.5\"/>\n",
       "<polygon fill=\"#000000\" stroke=\"#000000\" points=\"243.9374,-14.5 237.9375,-17.2001 240.9374,-14.5 237.9374,-14.5001 237.9374,-14.5001 237.9374,-14.5001 240.9374,-14.5 237.9374,-11.8001 243.9374,-14.5 243.9374,-14.5\"/>\n",
       "</g>\n",
       "<!-- 2&#45;&gt;2 -->\n",
       "<g id=\"edge7\" class=\"edge\">\n",
       "<title>2&#45;&gt;2</title>\n",
       "<path fill=\"none\" stroke=\"#000000\" d=\"M186.92,-29.206C185.58,-38.324 187.44,-47 192.5,-47 196.38,-47 198.37,-41.914 198.49,-35.438\"/>\n",
       "<polygon fill=\"#000000\" stroke=\"#000000\" points=\"198.08,-29.206 201.1682,-35.0158 198.277,-32.1995 198.474,-35.1931 198.474,-35.1931 198.474,-35.1931 198.277,-32.1995 195.7798,-35.3703 198.08,-29.206 198.08,-29.206\"/>\n",
       "<text text-anchor=\"middle\" x=\"192.5\" y=\"-50.8\" font-family=\"Times,serif\" font-size=\"14.00\" fill=\"#000000\">b</text>\n",
       "</g>\n",
       "</g>\n",
       "</svg>\n"
      ],
      "text/plain": [
       "determinized_automaton<mutable_automaton<context<letterset<char_letters>, b>>, vcsn::wet_kind_t::bitset, false>"
      ]
     },
     "execution_count": 12,
     "metadata": {},
     "output_type": "execute_result"
    }
   ],
   "source": [
    "a3.determinize()"
   ]
  },
  {
   "cell_type": "markdown",
   "metadata": {},
   "source": [
    "The states of this automaton are decorated with metadata: the corresponding set of states of the input automaton.  Use [automaton.strip](automaton.strip.ipynb) to remove this decoration."
   ]
  },
  {
   "cell_type": "code",
   "execution_count": 13,
   "metadata": {},
   "outputs": [
    {
     "data": {
      "image/svg+xml": [
       "<?xml version=\"1.0\" encoding=\"UTF-8\" standalone=\"no\"?>\n",
       "<!DOCTYPE svg PUBLIC \"-//W3C//DTD SVG 1.1//EN\"\n",
       " \"http://www.w3.org/Graphics/SVG/1.1/DTD/svg11.dtd\">\n",
       "<!-- Generated by graphviz version 2.40.1 (20161225.0304)\n",
       " -->\n",
       "<!-- Title: %3 Pages: 1 -->\n",
       "<svg width=\"305pt\" height=\"167pt\"\n",
       " viewBox=\"0.00 0.00 305.00 166.50\" xmlns=\"http://www.w3.org/2000/svg\" xmlns:xlink=\"http://www.w3.org/1999/xlink\">\n",
       "<g id=\"graph0\" class=\"graph\" transform=\"scale(1 1) rotate(0) translate(4 162.5)\">\n",
       "<title>%3</title>\n",
       "<polygon fill=\"#ffffff\" stroke=\"transparent\" points=\"-4,4 -4,-162.5 301,-162.5 301,4 -4,4\"/>\n",
       "<!-- I0 -->\n",
       "<g id=\"node1\" class=\"node\">\n",
       "<title>I0</title>\n",
       "<ellipse fill=\"#000000\" stroke=\"#000000\" cx=\"0\" cy=\"-14.5\" rx=\"0\" ry=\"0\"/>\n",
       "</g>\n",
       "<!-- 0 -->\n",
       "<g id=\"node4\" class=\"node\">\n",
       "<title>0</title>\n",
       "<ellipse fill=\"#98f5ff\" stroke=\"#000000\" cx=\"51.5\" cy=\"-14.5\" rx=\"14.5\" ry=\"14.5\"/>\n",
       "<text text-anchor=\"middle\" x=\"51.5\" y=\"-11.4\" font-family=\"Times,serif\" font-size=\"12.00\" fill=\"#000000\">0</text>\n",
       "</g>\n",
       "<!-- I0&#45;&gt;0 -->\n",
       "<g id=\"edge1\" class=\"edge\">\n",
       "<title>I0&#45;&gt;0</title>\n",
       "<path fill=\"none\" stroke=\"#000000\" d=\"M.1477,-14.5C1.8156,-14.5 17.298,-14.5 30.83,-14.5\"/>\n",
       "<polygon fill=\"#000000\" stroke=\"#000000\" points=\"36.854,-14.5 30.854,-17.2001 33.854,-14.5 30.854,-14.5001 30.854,-14.5001 30.854,-14.5001 33.854,-14.5 30.854,-11.8001 36.854,-14.5 36.854,-14.5\"/>\n",
       "</g>\n",
       "<!-- F1 -->\n",
       "<g id=\"node2\" class=\"node\">\n",
       "<title>F1</title>\n",
       "<ellipse fill=\"#000000\" stroke=\"#000000\" cx=\"202.5\" cy=\"-158.5\" rx=\"0\" ry=\"0\"/>\n",
       "</g>\n",
       "<!-- F2 -->\n",
       "<g id=\"node3\" class=\"node\">\n",
       "<title>F2</title>\n",
       "<ellipse fill=\"#000000\" stroke=\"#000000\" cx=\"282.5\" cy=\"-109.5\" rx=\"0\" ry=\"0\"/>\n",
       "</g>\n",
       "<!-- 1 -->\n",
       "<g id=\"node5\" class=\"node\">\n",
       "<title>1</title>\n",
       "<ellipse fill=\"#98f5ff\" stroke=\"#000000\" cx=\"121.5\" cy=\"-68.5\" rx=\"14.5\" ry=\"14.5\"/>\n",
       "<text text-anchor=\"middle\" x=\"121.5\" y=\"-65.4\" font-family=\"Times,serif\" font-size=\"12.00\" fill=\"#000000\">1</text>\n",
       "</g>\n",
       "<!-- 0&#45;&gt;1 -->\n",
       "<g id=\"edge2\" class=\"edge\">\n",
       "<title>0&#45;&gt;1</title>\n",
       "<path fill=\"none\" stroke=\"#000000\" d=\"M63.059,-23.417C74.44,-32.197 91.942,-45.698 104.83,-55.638\"/>\n",
       "<polygon fill=\"#000000\" stroke=\"#000000\" points=\"109.69,-59.389 103.2905,-57.8604 107.3151,-57.556 104.9402,-55.723 104.9402,-55.723 104.9402,-55.723 107.3151,-57.556 106.5899,-53.5856 109.69,-59.389 109.69,-59.389\"/>\n",
       "<text text-anchor=\"middle\" x=\"86.5\" y=\"-46.3\" font-family=\"Times,serif\" font-size=\"14.00\" fill=\"#000000\">a</text>\n",
       "</g>\n",
       "<!-- 3 -->\n",
       "<g id=\"node7\" class=\"node\">\n",
       "<title>3</title>\n",
       "<ellipse fill=\"#d3d3d3\" stroke=\"#000000\" cx=\"282.5\" cy=\"-43.5\" rx=\"14.5\" ry=\"14.5\"/>\n",
       "<text text-anchor=\"middle\" x=\"282.5\" y=\"-40.4\" font-family=\"Times,serif\" font-size=\"12.00\" fill=\"#000000\">3</text>\n",
       "</g>\n",
       "<!-- 0&#45;&gt;3 -->\n",
       "<g id=\"edge3\" class=\"edge\">\n",
       "<title>0&#45;&gt;3</title>\n",
       "<path fill=\"none\" stroke=\"#696969\" d=\"M65.95,-16.314C105.57,-21.288 216.03,-35.155 262.01,-40.928\"/>\n",
       "<polygon fill=\"#696969\" stroke=\"#696969\" points=\"268.06,-41.687 261.7705,-43.619 265.0833,-41.3135 262.1067,-40.94 262.1067,-40.94 262.1067,-40.94 265.0833,-41.3135 262.4428,-38.261 268.06,-41.687 268.06,-41.687\"/>\n",
       "<text text-anchor=\"middle\" x=\"162\" y=\"-33.3\" font-family=\"Times,serif\" font-size=\"14.00\" fill=\"#000000\">b, c</text>\n",
       "</g>\n",
       "<!-- 1&#45;&gt;F1 -->\n",
       "<g id=\"edge4\" class=\"edge\">\n",
       "<title>1&#45;&gt;F1</title>\n",
       "<path fill=\"none\" stroke=\"#000000\" d=\"M131.4322,-79.5358C149.1116,-99.1796 185.3708,-139.4675 198.0243,-153.527\"/>\n",
       "<polygon fill=\"#000000\" stroke=\"#000000\" points=\"202.3575,-158.3417 196.3368,-155.6881 200.3506,-156.1118 198.3437,-153.8819 198.3437,-153.8819 198.3437,-153.8819 200.3506,-156.1118 200.3506,-152.0757 202.3575,-158.3417 202.3575,-158.3417\"/>\n",
       "</g>\n",
       "<!-- 1&#45;&gt;1 -->\n",
       "<g id=\"edge5\" class=\"edge\">\n",
       "<title>1&#45;&gt;1</title>\n",
       "<path fill=\"none\" stroke=\"#000000\" d=\"M115.81,-81.854C113.96,-91.445 115.86,-101 121.5,-101 125.91,-101 128.03,-95.168 127.87,-88.043\"/>\n",
       "<polygon fill=\"#000000\" stroke=\"#000000\" points=\"127.19,-81.854 130.5292,-87.5232 127.5177,-84.8361 127.8454,-87.8181 127.8454,-87.8181 127.8454,-87.8181 127.5177,-84.8361 125.1615,-88.113 127.19,-81.854 127.19,-81.854\"/>\n",
       "<text text-anchor=\"middle\" x=\"121.5\" y=\"-104.8\" font-family=\"Times,serif\" font-size=\"14.00\" fill=\"#000000\">b</text>\n",
       "</g>\n",
       "<!-- 2 -->\n",
       "<g id=\"node6\" class=\"node\">\n",
       "<title>2</title>\n",
       "<ellipse fill=\"#98f5ff\" stroke=\"#000000\" cx=\"202.5\" cy=\"-92.5\" rx=\"14.5\" ry=\"14.5\"/>\n",
       "<text text-anchor=\"middle\" x=\"202.5\" y=\"-89.4\" font-family=\"Times,serif\" font-size=\"12.00\" fill=\"#000000\">2</text>\n",
       "</g>\n",
       "<!-- 1&#45;&gt;2 -->\n",
       "<g id=\"edge6\" class=\"edge\">\n",
       "<title>1&#45;&gt;2</title>\n",
       "<path fill=\"none\" stroke=\"#000000\" d=\"M135.61,-72.68C148.62,-76.535 168.06,-82.296 182.64,-86.615\"/>\n",
       "<polygon fill=\"#000000\" stroke=\"#000000\" points=\"188.55,-88.367 182.03,-89.2503 185.6737,-87.5143 182.7974,-86.6616 182.7974,-86.6616 182.7974,-86.6616 185.6737,-87.5143 183.5649,-84.073 188.55,-88.367 188.55,-88.367\"/>\n",
       "<text text-anchor=\"middle\" x=\"162\" y=\"-86.3\" font-family=\"Times,serif\" font-size=\"14.00\" fill=\"#000000\">a</text>\n",
       "</g>\n",
       "<!-- 1&#45;&gt;3 -->\n",
       "<g id=\"edge7\" class=\"edge\">\n",
       "<title>1&#45;&gt;3</title>\n",
       "<path fill=\"none\" stroke=\"#696969\" d=\"M135.7,-65.117C149.11,-62.014 169.83,-57.463 188,-54.5 213.34,-50.367 242.74,-47.198 261.94,-45.346\"/>\n",
       "<polygon fill=\"#696969\" stroke=\"#696969\" points=\"268.03,-44.768 262.312,-48.0229 265.0434,-45.0515 262.0568,-45.335 262.0568,-45.335 262.0568,-45.335 265.0434,-45.0515 261.8017,-42.6471 268.03,-44.768 268.03,-44.768\"/>\n",
       "<text text-anchor=\"middle\" x=\"202.5\" y=\"-58.3\" font-family=\"Times,serif\" font-size=\"14.00\" fill=\"#000000\">c</text>\n",
       "</g>\n",
       "<!-- 2&#45;&gt;F2 -->\n",
       "<g id=\"edge8\" class=\"edge\">\n",
       "<title>2&#45;&gt;F2</title>\n",
       "<path fill=\"none\" stroke=\"#000000\" d=\"M216.8024,-95.5393C234.392,-99.277 263.4785,-105.4579 276.2075,-108.1628\"/>\n",
       "<polygon fill=\"#000000\" stroke=\"#000000\" points=\"282.3768,-109.4738 275.9466,-110.8676 279.4424,-108.8502 276.5079,-108.2266 276.5079,-108.2266 276.5079,-108.2266 279.4424,-108.8502 277.0691,-105.5856 282.3768,-109.4738 282.3768,-109.4738\"/>\n",
       "</g>\n",
       "<!-- 2&#45;&gt;2 -->\n",
       "<g id=\"edge9\" class=\"edge\">\n",
       "<title>2&#45;&gt;2</title>\n",
       "<path fill=\"none\" stroke=\"#000000\" d=\"M195.89,-105.52C193.58,-115.22 195.78,-125 202.5,-125 207.75,-125 210.24,-119.03 209.98,-111.79\"/>\n",
       "<polygon fill=\"#000000\" stroke=\"#000000\" points=\"209.11,-105.52 212.6091,-111.0919 209.5224,-108.4915 209.9347,-111.4631 209.9347,-111.4631 209.9347,-111.4631 209.5224,-108.4915 207.2603,-111.8342 209.11,-105.52 209.11,-105.52\"/>\n",
       "<text text-anchor=\"middle\" x=\"202.5\" y=\"-128.8\" font-family=\"Times,serif\" font-size=\"14.00\" fill=\"#000000\">b</text>\n",
       "</g>\n",
       "<!-- 2&#45;&gt;3 -->\n",
       "<g id=\"edge10\" class=\"edge\">\n",
       "<title>2&#45;&gt;3</title>\n",
       "<path fill=\"none\" stroke=\"#696969\" d=\"M215,-84.844C228.39,-76.645 249.73,-63.569 264.83,-54.321\"/>\n",
       "<polygon fill=\"#696969\" stroke=\"#696969\" points=\"270.09,-51.102 266.3817,-56.537 267.5311,-52.668 264.9723,-54.234 264.9723,-54.234 264.9723,-54.234 267.5311,-52.668 263.5629,-51.931 270.09,-51.102 270.09,-51.102\"/>\n",
       "<text text-anchor=\"middle\" x=\"242.5\" y=\"-75.3\" font-family=\"Times,serif\" font-size=\"14.00\" fill=\"#000000\">a, c</text>\n",
       "</g>\n",
       "<!-- 3&#45;&gt;3 -->\n",
       "<g id=\"edge11\" class=\"edge\">\n",
       "<title>3&#45;&gt;3</title>\n",
       "<path fill=\"none\" stroke=\"#696969\" d=\"M275.89,-56.515C273.58,-66.219 275.78,-76 282.5,-76 287.75,-76 290.24,-70.03 289.98,-62.791\"/>\n",
       "<polygon fill=\"#696969\" stroke=\"#696969\" points=\"289.11,-56.515 292.6084,-62.0874 289.522,-59.4866 289.9339,-62.4582 289.9339,-62.4582 289.9339,-62.4582 289.522,-59.4866 287.2595,-62.8289 289.11,-56.515 289.11,-56.515\"/>\n",
       "<text text-anchor=\"middle\" x=\"282.5\" y=\"-79.8\" font-family=\"Times,serif\" font-size=\"14.00\" fill=\"#000000\">[^]</text>\n",
       "</g>\n",
       "</g>\n",
       "</svg>\n"
      ],
      "text/plain": [
       "mutable_automaton<context<letterset<char_letters>, b>>"
      ]
     },
     "execution_count": 13,
     "metadata": {},
     "output_type": "execute_result"
    }
   ],
   "source": [
    "a3.determinize().strip().complete()"
   ]
  },
  {
   "cell_type": "markdown",
   "metadata": {},
   "source": [
    "Note that useless states and transitions are grayed."
   ]
  },
  {
   "cell_type": "markdown",
   "metadata": {},
   "source": [
    "To evaluate a word on an automaton, use `evaluate()`, or simpler yet: use the automaton as if it were a function:"
   ]
  },
  {
   "cell_type": "code",
   "execution_count": 14,
   "metadata": {},
   "outputs": [
    {
     "data": {
      "text/latex": [
       "$\\top$"
      ],
      "text/plain": [
       "1"
      ]
     },
     "execution_count": 14,
     "metadata": {},
     "output_type": "execute_result"
    }
   ],
   "source": [
    "a3.evaluate(\"a\")"
   ]
  },
  {
   "cell_type": "code",
   "execution_count": 15,
   "metadata": {},
   "outputs": [
    {
     "data": {
      "text/latex": [
       "$\\bot$"
      ],
      "text/plain": [
       "0"
      ]
     },
     "execution_count": 15,
     "metadata": {},
     "output_type": "execute_result"
    }
   ],
   "source": [
    "a3(\"b\")"
   ]
  },
  {
   "cell_type": "markdown",
   "metadata": {},
   "source": [
    "To see the 10 first accepted words (if there are that many), use [automaton.shortest](automaton.shortest.ipynb):"
   ]
  },
  {
   "cell_type": "code",
   "execution_count": 16,
   "metadata": {},
   "outputs": [
    {
     "data": {
      "text/latex": [
       "$\\mathit{a} \\oplus \\mathit{aa} \\oplus \\mathit{ab} \\oplus \\mathit{aab} \\oplus \\mathit{aba} \\oplus \\mathit{abb} \\oplus \\mathit{aabb} \\oplus \\mathit{abab} \\oplus \\mathit{abba} \\oplus \\mathit{abbb}$"
      ],
      "text/plain": [
       "a + aa + ab + aab + aba + abb + aabb + abab + abba + abbb"
      ]
     },
     "execution_count": 16,
     "metadata": {},
     "output_type": "execute_result"
    }
   ],
   "source": [
    "a3.shortest(10)"
   ]
  },
  {
   "cell_type": "markdown",
   "metadata": {},
   "source": [
    "To extract a rational expression from the automaton, use `expression()`:"
   ]
  },
  {
   "cell_type": "code",
   "execution_count": 17,
   "metadata": {},
   "outputs": [
    {
     "data": {
      "text/latex": [
       "$a \\, {b}^{*} + a \\, {b}^{*} \\, a \\, {b}^{*}$"
      ],
      "text/plain": [
       "ab*+ab*ab*"
      ]
     },
     "execution_count": 17,
     "metadata": {},
     "output_type": "execute_result"
    }
   ],
   "source": [
    "a3.expression()"
   ]
  },
  {
   "cell_type": "markdown",
   "metadata": {},
   "source": [
    "This concludes this quick overview of Vcsn's IPython interface.  You should now proceed to discover other features in other notebooks."
   ]
  }
 ],
 "metadata": {
  "kernelspec": {
   "display_name": "Python 3",
   "language": "python",
   "name": "python3"
  },
  "language_info": {
   "codemirror_mode": {
    "name": "ipython",
    "version": 3
   },
   "file_extension": ".py",
   "mimetype": "text/x-python",
   "name": "python",
   "nbconvert_exporter": "python",
   "pygments_lexer": "ipython3",
   "version": "3.6.5"
  }
 },
 "nbformat": 4,
 "nbformat_minor": 1
}<|MERGE_RESOLUTION|>--- conflicted
+++ resolved
@@ -4,11 +4,7 @@
    "cell_type": "markdown",
    "metadata": {},
    "source": [
-<<<<<<< HEAD
     "# Welcome to Vcsn 3\n",
-=======
-    "# Welcome to Vcsn 2.8\n",
->>>>>>> c71e8f7d
     "\n",
     "Vcsn is a platform for weighted automata and rational expressions.  It is composed of C++ libraries with various interfaces, Python bindings, some specific features for IPython and a set of command line tools.\n",
     "\n",
