#! /bin/sh

# Do not run pylint under Valgrind.
unset PREPROG

# Look for pylint.
short_python_version="$(echo $PYTHON_VERSION | cut -d'.' -f1)"

for p in pylint                                                   \
         pylint-$PYTHON_VERSION pylint$PYTHON_VERSION             \
         pylint-$short_python_version pylint$short_python_version \
         pylint3
do
    echo "Checking $p"
    # We require Python >= 3 and Pylint >= 1.5.4.
    version=$($p --version 2> /dev/null || true)
    # Python 3.5.4 (default, Sep 27 2017, 15:52:32)
    python_version=$(echo "$version" | sed -ne '/^Python /{s///;s/ .*//;p;}')
    echo "    Python version: $python_version"
    # pylint 1.7.4,
    pylint_version=$(echo "$version" | sed -ne '/^pylint /{s///;s/,.*//;p;}')
    echo "    Pylint version: $pylint_version"
    case $python_version:$pylint_version in
<<<<<<< HEAD
=======
        (:)
            echo "    Skip $p: cannot get version";;
>>>>>>> 9928c5bc
        (:*)
            echo "    Skip $p: cannot get Python version";;
        (*:)
            echo "    Skip $p: cannot get pylint version";;
        (2.*:*)
            echo "    Skip $p: Python 2";;
        (3.*:[0-1].[0-5].*)
            echo "    Skip $p: Python >= 3 with pylint < 1.6";;
        (3.[6-9].*:1.6.*)
            echo "    Skip $p: Python >= 3.6 with pylint < 1.7";;
        (*)
            echo "    Keep $p"
            pylint=$p
            break
            ;;
    esac
done

if test -z "$pylint"; then
    tap_skip "Could not find usable Pylint"
    exit 0
fi

# Apparently pylint is having problems with symlinks.
srcdir=$(perl -MCwd -le 'print Cwd::abs_path(shift)' "$srcdir")

pylintflags=--rcfile="$srcdir"/python/pylintrc

# Print version in log.
run 0 ignore -$pylint $pylintflags --version

# Run Pylint on our modules.
run 0 ignore -vcsn run $pylint "$pylintflags" "$srcdir"/python/vcsn
run 0 ignore -vcsn run $pylint "$pylintflags" "$srcdir"/python/vcsn_tools

# Get all the Python scripts from libexec/.
pyscripts=$(grep -l '/usr/bin/env python' "$srcdir"/libexec/*)
run 0 ignore -vcsn run $pylint "$pylintflags" $pyscripts

# Get all the Python scripts from build-aux/bin.
pyscripts=$(grep -lr '/usr/bin/env python' "$srcdir"/build-aux/bin/ \
           | grep -Ev '\..*\.swp') # Ignore Vim swap files
run 0 ignore -vcsn run $pylint "$pylintflags" $pyscripts<|MERGE_RESOLUTION|>--- conflicted
+++ resolved
@@ -21,11 +21,8 @@
     pylint_version=$(echo "$version" | sed -ne '/^pylint /{s///;s/,.*//;p;}')
     echo "    Pylint version: $pylint_version"
     case $python_version:$pylint_version in
-<<<<<<< HEAD
-=======
         (:)
             echo "    Skip $p: cannot get version";;
->>>>>>> 9928c5bc
         (:*)
             echo "    Skip $p: cannot get Python version";;
         (*:)
