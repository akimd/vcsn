--- conflicted
+++ resolved
@@ -221,11 +221,6 @@
     print('randexp:', res)
     return res
 
-<<<<<<< HEAD
-# Check that a random expression without any operator return only a
-# label.  FIXME: not so nice!
-exp = randexp('lal(a-z), b')
-=======
 operators = [
     'add',
     'atom',
@@ -256,31 +251,13 @@
             CHECK_EQ(0, info[o])
 
 # A random expression without any operator is only a label.
-exp = randexp('lan(a-z), b')
->>>>>>> 8cc2f4b3
+exp = randexp('lal(a-z), b')
 CHECK(re.match(r'\w{1}|\\e', str(exp)))
 
 # Check that operators are present only if the user has specified them.
 exp = randexp('lal(a), b',
               '+=1,*=0.5,{c}=1,{\\}=0', length=100, identities='none')
-<<<<<<< HEAD
-info = exp.info()
-print("Info: ", info)
-CHECK_NE(info['add'], 0)
-CHECK_NE(info['complement'], 0)
-CHECK_NE(info['star'], 0)
-
-CHECK_EQ(info['conjunction'], 0)
-CHECK_EQ(info['infiltrate'], 0)
-CHECK_EQ(info['ldivide'], 0)
-CHECK_EQ(info['lweight'], 0)
-CHECK_EQ(info['mul'], 0)
-CHECK_EQ(info['rweight'], 0)
-CHECK_EQ(info['shuffle'], 0)
-CHECK_EQ(info['zero'], 0)
-=======
 check_operators(exp, ['add', 'complement', 'star', 'atom'])
->>>>>>> 8cc2f4b3
 
 # Check the length.
 for _ in range(10):
