--- conflicted
+++ resolved
@@ -109,7 +109,6 @@
 ## ------------- ##
 ## Conjunction.  ##
 ## ------------- ##
-<<<<<<< HEAD
 ctx = vcsn.context('lal, q')
 def check(r1, r2, exp):
     '''Check that `&` between expansions corresponds to the expansion of
@@ -121,37 +120,14 @@
     check_aut(e1&e2)
 
 check('ab', 'cd', '<0>')
-check('(ab)*', 'a*b*', '<1> + \e.[\e&bb* + \e&aa*b* + ab(ab)*&\e] + a.[b(ab)*&a*b*]')
+check('(ab)*', 'a*b*', '<1> + a.[b(ab)*&a*b*]')
 check('(<1/2>a)*', '(<1/2>a)*(<1/3>b)*',
-      r'<1>'
-      r' + \e.[<1/3>\e&b(<1/3>b)* + <1/2>a(<1/2>a)*&\e + <1/2>\e&a(<1/2>a)*(<1/3>b)*]'
-      r' + a.[<1/4>(<1/2>a)*&(<1/2>a)*(<1/3>b)*]')
+      r'<1> + a.[<1/4>(<1/2>a)*&(<1/2>a)*(<1/3>b)*]')
 check('a', r'\e', '<0>')
 check('a', r'\z', '<0>')
 
 # Check that ab&ac = 0, not a.[0].
 check('ab', 'ac', '<0>')
-=======
-for ctx in [vcsn.context('lal, q'), vcsn.context('lan, q')]:
-    def check(r1, r2, exp):
-        '''Check that `&` between expansions corresponds to the expansion of
-        `&` between expressions.'''
-        e1 = expr(r1)
-        e2 = expr(r2)
-        CHECK_EQ(exp, e1.expansion() & e2.expansion())
-        CHECK_EQ(exp, (e1&e2).expansion())
-        check_aut(e1&e2)
-
-    check('ab', 'cd', '<0>')
-    check('(ab)*', 'a*b*', '<1> + a.[b(ab)*&a*b*]')
-    check('(<1/2>a)*', '(<1/2>a)*(<1/3>b)*',
-          r'<1> + a.[<1/4>(<1/2>a)*&(<1/2>a)*(<1/3>b)*]')
-    check('a', r'\e', '<0>')
-    check('a', r'\z', '<0>')
-
-    # Check that ab&ac = 0, not a.[0].
-    check('ab', 'ac', '<0>')
->>>>>>> ac17d19b
 
 
 ## --------- ##
