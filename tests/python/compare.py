--- conflicted
+++ resolved
@@ -15,7 +15,7 @@
     CHECK_EQ(0, a1.compare(a1))
     CHECK_EQ(0, a2.compare(a2))
 
-ctx = vcsn.context('lal, q')
+ctx = vcsn.context('[...] -> q')
 # First, comparison on source state numbers.
 a1 = vcsn.automaton('''context = [...]? → ℤ
 0 -> 0 a
@@ -78,7 +78,7 @@
 def check_lt(r1, r2):
     check_lt_(ctx.expression(r1), ctx.expression(r2))
 
-ctx = vcsn.context('lal, q')
+ctx = vcsn.context('[...] -> q')
 check_lt(r'\z', r'\e')
 check_lt(r'\z', 'a')
 check_lt(r'\e', 'a')
@@ -103,19 +103,11 @@
 def check_lt(r1, r2):
     check_lt_(ctx.label(r1), ctx.label(r2))
 
-<<<<<<< HEAD
 ctx = vcsn.context('[...] -> q')
 check_lt('a', 'b')
 check_lt(r'\x01', r'\xfe') # Regression: signed comparison.
 
 ctx = vcsn.context('[...]* -> q')
-=======
-ctx = vcsn.context('lal, q')
-check_lt('a', 'b')
-check_lt(r'\x01', r'\xfe') # Regression: signed comparison.
-
-ctx = vcsn.context('law, q')
->>>>>>> a13010f9
 # This is lexicographical order, not shortlex.
 check_lt('', r'a')
 check_lt('a', 'b')
@@ -141,7 +133,7 @@
         p1, p2 = p2, p1
     check_lt_(ctx.polynomial(p1), ctx.polynomial(p2))
 
-ctx = vcsn.context('lal, q')
+ctx = vcsn.context('[...] -> q')
 check_lt('0', '1')
 check_lt('-1', '0')
 
