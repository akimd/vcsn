#include <map>
#include <regex>

#include <lib/vcsn/algos/fwd.hh>
#include <lib/vcsn/algos/registry.hh>
#include <lib/vcsn/dot/read.hh> // detail::dot::read
#include <lib/vcsn/rat/read.hh> // rat::read
#include <vcsn/algos/read.hh>
#include <vcsn/algos/guess-automaton-format.hh>
#include <vcsn/ctx/fwd.hh>
#include <vcsn/dyn/algos.hh>
#include <vcsn/dyn/registries.hh>
#include <vcsn/misc/getargs.hh>

namespace vcsn
{
  std::string
  guess_automaton_format(std::istream& is)
  {
    const auto pos = is.tellg();
    require(pos != -1,
            "cannot keep file position while guessing automaton file format");
    using r = std::regex;
    // Probes for each mode.
    const static auto probes = std::multimap<std::string, std::regex>
      {
        {"efsm.bzip2",  r{"^BZh"}},
        {"efsm.lzma",   r{"\xFD""7zXZ""\x00"}},
        {"daut",  r{"^\\s*context *="}},
        {"daut",  r{"^\\s*(\\$|\\w+|\".*?\")\\s*->\\s*(\\$|\\w+|\".*?\")"}},
        {"dot",   r{"^\\s*digraph"}},
        {"efsm",  r{"^#! /bin/sh"}},
        {"fado",  r{"^@([DN]FA|Transducer) "}},
        {"grail", r{"\\(START\\)"}},
      };
    const auto daut = std::regex();
    while (is.good())
      {
        std::string line;
        std::getline(is, line, '\n');
        for (const auto& p: probes)
          if (std::regex_search(line, p.second))
            {
              is.seekg(pos);
              require(is.good(), "cannot rewind automaton file");
              return p.first;
            }
      }
    raise("cannot guess automaton format: ", is);
  }

  namespace dyn
  {
    /*-----------------.
    | read_automaton.  |
    `-----------------*/

    namespace
    {
      automaton read_auto(std::istream& is, const location& loc)
      {
        return read_automaton(is, guess_automaton_format(is), false, loc);
      }
    }

    automaton
    read_automaton(std::istream& is, const std::string& f,
                   bool strip_p, const location& loc)
    {
      static const auto map
        = getarg<std::function<automaton(std::istream&, const location& loc)>>
        {
          "automaton input format",
          {
<<<<<<< HEAD
            {"auto",    read_auto},
            {"default", "auto"},
            {"daut",    read_daut},
            {"dot",     ::vcsn::detail::dot::read},
            {"efsm",    read_efsm},
            {"fado",    read_fado},
=======
            {"auto",       read_auto},
            {"default",    "auto"},
            {"daut",       read_daut},
            {"dot",        read_dot},
            {"efsm",       read_efsm},
            {"efsm.bzip2", read_efsm_bzip2},
            {"efsm.lzma",  read_efsm_lzma},
            {"fado",       read_fado},
>>>>>>> 397beb96
          }
        };
      auto res = map[f](is, loc);
      return strip_p ? strip(res) : res;
    }

    /*-------------------.
    | read_expression.   |
    `-------------------*/

    expression
    read_expression(const context& ctx, rat::identities ids,
                    std::istream& is, const std::string& f,
                    const location& loc)
    {
      return rat::read(ctx, ids, is, f, loc);
    }

    /*-------------.
    | read_label.  |
    `-------------*/

    REGISTRY_DEFINE(read_label);
    label
    read_label(const dyn::context& ctx, std::istream& is,
               const std::string& f)
    {
      static const auto map = getarg<bool>
        {
          "label input format",
          {
            // name,     quoted
            {"default", "text"},
            {"text",    false},
            {"quoted",  true},
          }
        };
      // Lvalue needed by dyn::.
      bool is_quoted = map[f];
      return detail::read_label_registry().call(ctx, is, is_quoted);
    }
  }
} // vcsn::<|MERGE_RESOLUTION|>--- conflicted
+++ resolved
@@ -72,23 +72,14 @@
         {
           "automaton input format",
           {
-<<<<<<< HEAD
-            {"auto",    read_auto},
-            {"default", "auto"},
-            {"daut",    read_daut},
-            {"dot",     ::vcsn::detail::dot::read},
-            {"efsm",    read_efsm},
-            {"fado",    read_fado},
-=======
             {"auto",       read_auto},
+            {"daut",       read_daut},
             {"default",    "auto"},
-            {"daut",       read_daut},
-            {"dot",        read_dot},
+            {"dot",        ::vcsn::detail::dot::read},
             {"efsm",       read_efsm},
             {"efsm.bzip2", read_efsm_bzip2},
             {"efsm.lzma",  read_efsm_lzma},
             {"fado",       read_fado},
->>>>>>> 397beb96
           }
         };
       auto res = map[f](is, loc);
