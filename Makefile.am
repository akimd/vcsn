# Vcsn, a generic library for finite state machines.
<<<<<<< HEAD
# Copyright (C) 2012-2017 Vcsn Group.
=======
# Copyright (C) 2012-2018 Vcsn Group.
>>>>>>> a13010f9
#
# This program is free software; you can redistribute it and/or
# modify it under the terms of the GNU General Public License
# as published by the Free Software Foundation; either version 2
# of the License, or (at your option) any later version.
#
# The complete GNU General Public Licence Notice can be found as the
# `COPYING' file in the root directory.
#
# The Vcsn Group consists of people listed in the `AUTHORS' file.

# Should soon be obsolete with Autoconf 2.70.
ACLOCAL_AMFLAGS = -I build-aux/m4

include build-aux/make/init.mk
include build-aux/make/buildfarm.mk

# All our Python sources, installed or not.
vcsn_python =

AM_CXXFLAGS += $(WARNING_CXXFLAGS) $(VISIBILITY_CXXFLAGS)
AM_CPPFLAGS += -I$(top_srcdir) -I$(top_builddir) $(BOOST_CPPFLAGS)

include bin/local.mk
include doc/local.mk
include lib/local.mk
include libexec/local.mk
include ports/local.mk
include python/local.mk
include share/local.mk
include tests/local.mk
include vcsn/local.mk

EXTRA_DIST += COPYING.txt NEWS.md TODO.txt README.md      \
  build-aux/bin/coverage build-aux/bin/fuse-switch        \
  build-aux/bin/move-if-change

move_if_change = $(srcdir)/build-aux/bin/move-if-change --color --verbose

# Code coverage.
.PHONY: coverage
coverage:
	CXX='$(CXX)' $(top_srcdir)/build-aux/bin/coverage

# Documentation.
PANDOC = pandoc
README.html: README.md
	$(PANDOC) -s --toc --from markdown --to html5 -o $@ $<

NEWS_mw_deps =                                  \
  build-aux/bin/md-2-mw                         \
  doc/NEWS.mw.patches/01-2.2.patch              \
  doc/NEWS.mw.patches/02-2.3.patch              \
  doc/NEWS.mw.patches/03-2.4.patch              \
  doc/NEWS.mw.patches/04-2.4.patch
EXTRA_DIST += $(NEWS_mw_deps)
NEWS.mw: NEWS.md $(NEWS_mw_deps)
	src=$< dst=$@ srcdir=$(top_srcdir)	\
	PANDOC=$(PANDOC)			\
	  $(top_srcdir)/build-aux/bin/md-2-mw

## -------- ##
## Debian.  ##
## -------- ##

EXTRA_DIST += debian/changelog debian/compat	\
  debian/control debian/rules debian/copyright

# Maintainer rule: do not depend on debian/changelog.in, which is not shipped
debian/changelog: configure.ac
	$(top_builddir)/config.status --file debian/changelog

# Build Debian packages.
# Run it with:  make DEBUILDFLAGS=-j8 deb -j8
deb: dist
	rm -rf vcsn-$(VERSION) vcsn-$(VERSION)$(GITPATCH)
	tar Jxvf vcsn-$(VERSION).tar.xz
	mv vcsn-$(VERSION) vcsn-$(VERSION)$(GITPATCH)
	tar Jcvf vcsn_$(VERSION)$(GITPATCH).orig.tar.xz \
	         vcsn-$(VERSION)$(GITPATCH)
	cd vcsn-$(VERSION)$(GITPATCH) && debuild $(DEBUILDFLAGS) -us -uc<|MERGE_RESOLUTION|>--- conflicted
+++ resolved
@@ -1,9 +1,5 @@
 # Vcsn, a generic library for finite state machines.
-<<<<<<< HEAD
-# Copyright (C) 2012-2017 Vcsn Group.
-=======
 # Copyright (C) 2012-2018 Vcsn Group.
->>>>>>> a13010f9
 #
 # This program is free software; you can redistribute it and/or
 # modify it under the terms of the GNU General Public License
